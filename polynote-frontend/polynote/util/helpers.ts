'use strict';

import * as fastEquals from 'fast-deep-equal/es6';
import {StateHandler} from "../state/state_handler";
import match, {Extractable, Matcher} from "./match";

export function deepEquals<T>(a: T, b: T, ignoreKeys?: (keyof T)[]): boolean {
    if ((a === undefined && b !== undefined) || (b === undefined && a !== undefined)) {
        return false;
    }
    if ((a === null && b !== null) || (b === null && a !== null)) {
        return false;
    }
    if (ignoreKeys && a && b) {
        a = ignoreKeys.reduce((acc: T, key: keyof T) => {
            return removeKeys(acc, key)
        }, a)
        b = ignoreKeys.reduce((acc: T, key: keyof T) => {
            return removeKeys(acc, key)
        }, b)
    }
    return fastEquals(a, b)
}

// Shallow Equality that handles empty objects / arrays
export function shallowEquals<T>(a: T, b: T): boolean {
    if (a === b) return true

    if (isObject(a) && isObject(b) && isEmpty(a) && isEmpty(b)) {
        return true
    }

    return Array.isArray(a) && Array.isArray(b) && isEmpty(a) && isEmpty(b);

}

//*********************
//* Object helpers
//*********************

// Checks if variable is an object (and not an array, even though arrays are technically objects). Maybe there's a more correct name for this method.
export function isObject(obj: any): obj is object {
    return obj && typeof obj === "object" && !Array.isArray(obj)
}

export function isEmpty(obj: object): boolean {
    return obj && Object.keys(obj).length === 0
}

export function diffArray<T>(a: T[], b: T[], equals: (a: T, b: T) => boolean = (a: T, b: T) => deepEquals(a, b)): [T[], T[]] {
    const aNotB = a.filter(x => b.findIndex(el => equals(x, el)) === -1);
    const bNotA = b.filter(x => a.findIndex(el => equals(x, el)) === -1);
    return [aNotB, bNotA]
}

export function changedKeys<T extends Record<string, any>>(oldT: T, newT: T): (keyof T)[] {
    if (deepEquals(oldT, newT)) {
        return []
    } else {
        return Object.keys(oldT).reduce((acc: string[], next: string) => {
            if (!deepEquals(oldT[next], newT[next])) {
                acc.push(next)
            }
            return acc
        }, [])
    }
}

export function deepFreeze<T>(obj: T) {
    function go(obj: T) {
        if (obj instanceof StateHandler) {
            throw new Error("Attempting to freeze a StateHandler – is there a StateHandler embedded in the state?")
        }
        if (obj && typeof obj === "object") {
            Object.values(obj).forEach(v => go(v))
            return Object.isFrozen(obj) ? obj : Object.freeze(obj)
        } else {
            return obj
        }
    }

    return go(obj)
}

export function deepCopy<T>(obj: T, keepFrozen: boolean = false): T {
    if (obj instanceof Array) {
        return [...obj].map(item => deepCopy(item)) as any as T;
    } else if (obj === null || typeof obj === 'undefined') {
        return obj;
    } else if (typeof obj === 'object' && (!keepFrozen || !Object.isFrozen(obj))) {
        const result: any = {};
        const objAny = obj as any;
        for (let key of Object.getOwnPropertyNames(objAny)) {
            result[key] = deepCopy(objAny[key]);
        }
        Object.setPrototypeOf(result, Object.getPrototypeOf(obj));
        return result as T;
    }
    return obj;
}

<<<<<<< HEAD
export function equalsByKey<A, B>(a: A, b: B, keys: NonEmptyArray<(keyof A & keyof B)>): boolean {
=======
/**
 * A generic copy-and-update, like a case class's `copy` method.
 *
 * @param srcObj  The object to be copied
 * @param changes Optionally, a partial object of new values to be replaced in the copy
 * @return A (shallow) copy of the source object, with any given changes applied. If the source object
 *         was frozen, the copy will also be frozen.
 */
export function copyObject<T>(srcObj: T, changes?: Partial<T>): T {
    if (srcObj === null || srcObj === undefined || typeof srcObj !== 'object')
        return srcObj;
    const result: T = {...srcObj};
    if (changes !== undefined) {
        for (const prop in changes) {
            if (changes.hasOwnProperty(prop)) {
                const key = prop as keyof T;
                result[key] = changes[key]!;
            }
        }
    }
    Object.setPrototypeOf(result, Object.getPrototypeOf(srcObj));
    if (Object.isFrozen(srcObj)) {
        Object.freeze(result);
    }
    return result as T;
}

export function equalsByKey<A, B>(a: A, b: B, keys: NonEmptyArray<(keyof A & keyof B & PropertyKey)>): boolean {
>>>>>>> e030d50a
    return keys.every(k => {
        if (k in a && k in b) {
            return deepEquals(a[k], b[k] as any) // TODO: is there a way to fiddle with the types so this works without any?
        } else return false
    })
}

export function removeKeys<T>(obj: T, k: (keyof T)[] | keyof T): T {
    let keyStrings: string[];
    if (k instanceof Array) {
        keyStrings = k.map(key => key.toString())
    } else {
        keyStrings = [k.toString()]
    }
    return Object.keys(obj).reduce((acc: T, key: string) => {
        if (! keyStrings.includes(key)) {
            return { ...acc, [key]: obj[key as keyof T] }
        }

        return acc
    }, {} as T)
}

export function mapValues<V, U>(obj:{ [K in PropertyKey]: V }, f: (x: V) => U): { [K in PropertyKey]: U } {
    return Object.fromEntries(Object.entries(obj).map(([k, v]) => [k, f(v)]))
}

export function collectFields<K extends PropertyKey, V, V1>(obj: Record<K, V>, fn: (key: K, value: V) => V1 | undefined): Record<K, V1> {
    const results: Record<K, V1> = {} as Record<K, V1>;
    for (const prop in obj) {
        if (obj.hasOwnProperty(prop)) {
            const k = prop as K;
            const result = fn(k, obj[k]);
            if (result !== undefined) {
                results[k] = result;
            }
        }
    }
    return results;
}

//*********************
//* Array helpers
//*********************

export function arrInsert<T>(arr: T[], idx: number, t: T) {
    if (idx > -1) {
        return [...arr.slice(0, idx), t, ...arr.slice(idx)]
    } else return [t, ...arr]
}

export function arrReplace<T>(arr: T[], idx: number, t: T) {
    if (idx > -1) {
        return [...arr.slice(0, idx), t, ...arr.slice(idx + 1)]
    } else return [t, ...arr]
}

export function arrDelete<T>(arr: T[], idx: number) {
    if (idx > -1) {
        return [...arr.slice(0, idx), ...arr.slice(idx + 1)]
    } else return arr
}

export function arrDeleteFirstItem<T>(arr: T[], item: T) {
    const idx = isObject(item) || Array.isArray(item)
        ? arr.findIndex(i => deepEquals(i, item))
        : arr.indexOf(item)

    if (idx >= 0) {
        return [...arr.slice(0, idx), ...arr.slice(idx + 1)]
    } else return arr
}

export function unzip<A, B>(arr: [A, B][]): [A[], B[]] {
    return arr.reduce<[A[], B[]]>(([as, bs], [a, b]) => {
        return [[...as, a], [...bs, b]]
    }, [[], []])
}

export function unzip3<A, B, C>(arr: [A, B, C][]): [A[], B[], C[]] {
    return arr.reduce<[A[], B[], C[]]>(([as, bs, cs], [a, b, c]) => {
        return [[...as, a], [...bs, b], [...cs, c]]
    }, [[], [], []])
}

export function collect<T, U>(arr: T[], fun: (t: T) => U | undefined | null): U[] {
    return arr.flatMap(t => {
        const newT = fun(t)
        if (newT !== undefined && newT !== null) {
            return [newT]
        } else return []
    })
}

<<<<<<< HEAD
export function collectMatch<T, R>(arr: T[], fn: (matcher: Matcher<T>) => Matcher<T, R>): R[] {
    const result: R[] = [];
    arr.forEach(value => {
        const matched = fn(new Matcher(value)).orUndefined;
        if (matched) {
            result.push(matched);
        }
    })
    return result;
}

export function collectInstances<T, R extends T>(arr: T[], constructor: new (...args: any[]) => R): R[] {
    const result: R[] = [];
    arr.forEach(t => {
        if (t instanceof constructor) {
            result.push(t);
        }
    });
    return result;
}

export function collectFirstMatch<T, R>(arr: T[], fn: (matcher: Matcher<T>) => Matcher<T, R>): R | undefined {
    for (let i = 0; i < arr.length; i++) {
        const result = fn(match(arr[i])).orUndefined;
        if (result)
            return result;
    }
    return undefined;
}

export function findInstance<T, U>(arr: T[], u: new (...args: any[]) => U): U | undefined {
    const result = arr.find(t => t instanceof u);
    return result ? result as any as U : undefined;
=======
export function arrExists<T>(arr: T[], fun: (t: T) => boolean): boolean {
    for (let i = 0; i < arr.length; i++) {
        if (fun(arr[i])) {
            return true;
        }
    }
    return false;
>>>>>>> e030d50a
}

/**
 * Partitions an array into two arrays according to the predicate.
 *
 * @param arr   T[]
 * @param pred  A predicate of T => boolean
 * @return      A pair of T[]s. The first T[] consists of all elements that satisfy the predicate, the second T[]
 *              consists of all elements that don't. The relative order of the elements in the resulting T[] is the same
 *              as in the original T[].
 */
export function partition<T>(arr: T[], pred: (t: T) => boolean): [T[], T[]] {
    return arr.reduce<[T[], T[]]>((acc, next) => {
        if (pred(next)) {
            return [[...acc[0], next], acc[1]]
        } else {
            return [acc[0], [...acc[1], next]]
        }
    }, [[], []])
}

export function mapSome<T>(arr: T[], cond: (t: T) => boolean, fn: (t: T) => T): T[] {
    return arr.map(item => {
        if (cond(item)) {
            return fn(item)
        } else return item
    })
}

export function arrayStartsWith<T>(base: T[], start: T[]) {
    if (start.length > base.length) return false;

    for (let i = 0; i < start.length; i++) {
        if (! deepEquals(base[i], start[i])) {
            return false;
        }
    }

    return true;
}

//****************
//* String Helpers
//****************

/**
 * Split a string by line breaks, keeping the line breaks in the results
 */
export function splitWithBreaks(outputStr: string): string[] {
    const result: string[] = [];
    const matches = outputStr.match(/[^\n]+\n?/g);
    if (matches)
        matches.forEach(line => result.push(line));
    return result;
}

export function positionIn(str: string, line: number, column: number): number {
    const lines = splitWithBreaks(str);
    const targetLine = Math.min(line - 1, lines.length);
    let pos = 0;
    let currentLine = 0;
    for (currentLine = 0; currentLine < targetLine; currentLine++) {
        pos += lines[currentLine].length;
    }

    if (currentLine < lines.length) {
        pos += column;
    }
    return pos;
}

//****************
//* Other Helpers
//****************

export function isDescendant(el: HTMLElement, maybeAncestor: HTMLElement, bound?: HTMLElement): boolean {
    let current: HTMLElement | null = el;
    while (current && current !== bound) {
        if (current === maybeAncestor) {
            return true;
        }
        current = current.parentElement;
    }
    return false;
}

export function mapOpt<T, U>(value: T | undefined, fn: (arg: T) => U): U | undefined {
    if (value !== undefined) {
        return fn(value);
    }
    return undefined;
}

export type InterfaceOf<T> =
    T extends string ? T :
    T extends Array<infer U> ? Array<InterfaceOf<U>> :
    T extends Object ? {
        [P in keyof T]: InterfaceOf<T[P]>
    } :
    T

export class Deferred<T> implements Promise<T> {
    private _promise: Promise<T>;
    resolve: (value?: (PromiseLike<T> | T)) => void;
    reject: (reason?: any) => void;

    isSettled: boolean = false;

    // To implement Promise
    readonly [Symbol.toStringTag]: string;

    constructor() {
        this._promise = new Promise<T>((resolve, reject) => {
            // assign the resolve and reject functions to `this`
            // making them usable on the class instance
            this.resolve = resolve;
            this.reject = reject;
        });
        // bind `then` and `catch` to implement the same interface as Promise
        this.then = this._promise.then.bind(this._promise);
        this.catch = this._promise.catch.bind(this._promise);
        this[Symbol.toStringTag] = 'Promise';

        this.finally(() => {
            this.isSettled = true
        })
    }

    then<TResult1 = T, TResult2 = never>(onfulfilled?: ((value: T) => (PromiseLike<TResult1> | TResult1)) | undefined | null, onrejected?: ((reason: any) => (PromiseLike<TResult2> | TResult2)) | undefined | null): Promise<TResult1 | TResult2> {
        return this._promise.then(onfulfilled, onrejected);
    }

    catch<TResult = never>(onrejected?: ((reason: any) => (PromiseLike<TResult> | TResult)) | undefined | null): Promise<T | TResult> {
        return this._promise.catch(onrejected);
    }

    finally(onfinally?: (() => void) | undefined | null): Promise<T> {
        return this._promise.finally(onfinally);
    }

}

export function nameFromPath(path: string): string {
    return path.split(/\//g).pop()!;
}

export function linePosAt(str: string, offset: number): [number, number] {
    let line = 0
    let index = 0
    while (index < offset) {
        const nextLineIndex = str.indexOf("\n", index);
        if (nextLineIndex >= offset) {
            return [line, offset - index];
        }
        index = nextLineIndex;
        line++;
    }
    return [line, 0];
}

export function TODO(): never {
    console.error("An implementation is missing!")
    throw new Error("An implementation is missing!")
}<|MERGE_RESOLUTION|>--- conflicted
+++ resolved
@@ -1,7 +1,6 @@
 'use strict';
 
 import * as fastEquals from 'fast-deep-equal/es6';
-import {StateHandler} from "../state/state_handler";
 import match, {Extractable, Matcher} from "./match";
 
 export function deepEquals<T>(a: T, b: T, ignoreKeys?: (keyof T)[]): boolean {
@@ -68,9 +67,6 @@
 
 export function deepFreeze<T>(obj: T) {
     function go(obj: T) {
-        if (obj instanceof StateHandler) {
-            throw new Error("Attempting to freeze a StateHandler – is there a StateHandler embedded in the state?")
-        }
         if (obj && typeof obj === "object") {
             Object.values(obj).forEach(v => go(v))
             return Object.isFrozen(obj) ? obj : Object.freeze(obj)
@@ -99,9 +95,6 @@
     return obj;
 }
 
-<<<<<<< HEAD
-export function equalsByKey<A, B>(a: A, b: B, keys: NonEmptyArray<(keyof A & keyof B)>): boolean {
-=======
 /**
  * A generic copy-and-update, like a case class's `copy` method.
  *
@@ -130,7 +123,6 @@
 }
 
 export function equalsByKey<A, B>(a: A, b: B, keys: NonEmptyArray<(keyof A & keyof B & PropertyKey)>): boolean {
->>>>>>> e030d50a
     return keys.every(k => {
         if (k in a && k in b) {
             return deepEquals(a[k], b[k] as any) // TODO: is there a way to fiddle with the types so this works without any?
@@ -225,7 +217,6 @@
     })
 }
 
-<<<<<<< HEAD
 export function collectMatch<T, R>(arr: T[], fn: (matcher: Matcher<T>) => Matcher<T, R>): R[] {
     const result: R[] = [];
     arr.forEach(value => {
@@ -259,7 +250,8 @@
 export function findInstance<T, U>(arr: T[], u: new (...args: any[]) => U): U | undefined {
     const result = arr.find(t => t instanceof u);
     return result ? result as any as U : undefined;
-=======
+}
+
 export function arrExists<T>(arr: T[], fun: (t: T) => boolean): boolean {
     for (let i = 0; i < arr.length; i++) {
         if (fun(arr[i])) {
@@ -267,7 +259,6 @@
         }
     }
     return false;
->>>>>>> e030d50a
 }
 
 /**
