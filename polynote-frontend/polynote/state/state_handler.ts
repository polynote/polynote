--- conflicted
+++ resolved
@@ -1,8 +1,4 @@
-<<<<<<< HEAD
-import {collect, deepCopy, Deferred} from "../util/helpers";
-=======
-import {collect, Deferred, safeForEach} from "../util/helpers";
->>>>>>> 68046d8c
+import {collect, deepCopy, Deferred, safeForEach} from "../util/helpers";
 import {Disposable, IDisposable, ImmediateDisposable, mkDisposable} from "./disposable";
 import {
     childResult,
