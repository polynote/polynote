import {arrayStartsWith, deepEquals, deepFreeze, Deferred, shallowEquals} from "../util/helpers";

export interface IDisposable {
    onDispose: Promise<void>,
    dispose: () => Deferred<void>,
    isDisposed: boolean
}
export class Disposable implements IDisposable {
    private deferred: Deferred<void> = new Deferred()
    onDispose: Promise<void> = this.deferred

    // this readonly field trick is a hacky way to make it `final`...
    readonly dispose = () => {
        if (this.isDisposed) {
            throw new Error("Already disposed! Can't dispose again.")
        }
        this.deferred.resolve()
        console.log("Disposed object", this)
        return this.deferred
    };

    readonly tryDispose = () => {
        if (!this.isDisposed) {
            this.deferred.resolve();
        }
    }

    get isDisposed() {
        return this.deferred.isSettled
    }
}

export const NoUpdate: unique symbol = Symbol()

export class StateView<S> {

    protected _state: S

    // the current value of S
    get state(): S {
        return this._state
    }

    /**
     * Handle with which to set the state and notify observers of the new state.
     *
     * Note: this should be a setter but typescript won't allow a protected setter with a public getter, sigh.
     */
<<<<<<< HEAD
    protected setState(newState: S, updateSource?: any, updatePath: string[] = this.path) {
=======
    protected setState(newState: S, updateSource?: any, updatePath: string[] = this.path, quiet?: boolean) {
>>>>>>> d51f7638
        if (! this.compare(newState, this._state)) {
            const oldState = this._state;
            const frozenState = Object.isFrozen(newState) ? newState : deepFreeze(newState); // Note: this won't deepfreeze a shallow-frozen object. Don't pass one in.
            this._state = frozenState;
<<<<<<< HEAD
            // view Observers are always called (to ensure state is accurately updated)
            this.viewObservers.forEach(([obs, desc]) => {
                obs(frozenState, oldState, updateSource)
            });
            // Check if matchSource filtered this update out.
            if (this.matchSource(updateSource, frozenState)) {
                // update observers IFF the current path is <= the update path. Otherwise, the update should not apply.
                if (arrayStartsWith(this.path, updatePath)) {
                    this.observers.forEach(([obs, desc]) => {
                        obs(frozenState, oldState, updateSource)
                    });
                }
            }
=======

            if (!quiet) {
                // view Observers are always called (to ensure state is accurately updated)
                this.viewObservers.forEach(([obs, desc]) => {
                    obs(frozenState, oldState, updateSource)
                });
                // Check if matchSource filtered this update out.
                if (this.matchSource(updateSource, frozenState)) {
                    // update observers IFF the current path is <= the update path. Otherwise, the update should not apply.
                    if (arrayStartsWith(this.path, updatePath)) {
                        this.observers.forEach(([obs, desc]) => {
                                obs(frozenState, oldState, updateSource)
                            });
                        }
                    }
                }
>>>>>>> d51f7638
        }
    }

    private views: Record<keyof any, StateView<S[keyof S]>> = {};

    // Create a child 'view' of this state. Changes to this state will propagate to the view.
    // Optionally, caller can provide the constructor to use to instantiate the view StateHandler.
    view<K extends keyof S>(key: K): StateView<S[K]> {
        const maybeView = this.views[key];
        if (maybeView) {
            if (! this.compare(maybeView.state, this.state[key])) {
                // This might happen when a view is created within a state change.
                // Not quite sure what to do about this, so we throw for now.
                console.trace("View state doesn't match parent! View state:", maybeView.state, "parent state", this.state[key], "parent", this, "key", key)
                throw new Error("View state doesn't match parent! This shouldn't happen, if you see this please let the Polynote Developers know and provide the log above.")
            }
            return maybeView as StateView<S[K]>
        } else {
            const view: StateView<S[K]> = new StateView(this.state[key], [...this.path, key.toString()]);
            const viewDispose = new Disposable()

            const obs = this.addObserver((s, _, updateSource) => {
                if (s === undefined) { // if state is undefined it's impossible to have a view into it!
                    if (! viewDispose.isDisposed) viewDispose.dispose()
                } else {
                    if ((s as any).hasOwnProperty(key)) { // if the key was deleted we need to dispose the view.
                        const observedVal = s[key] as S[K];
                        if (! this.compare(observedVal, view.state)) {
                            view.setState(observedVal, updateSource, this.path)
                        }
                    } else {
                        if (! viewDispose.isDisposed) viewDispose.dispose()
                    }
                }
            }, viewDispose, `handleView of key ${key}`, 'viewObserver')
            viewDispose.onDispose.then(() => {
                console.log("removed view:", view)
                view.clearObservers() // any observers of this view are no longer relevant
                delete this.views[key]
                this.removeObserver(obs)
            })

            this.views[key] = view;
            return view
        }
    }

    // a child view and a one-way transformation.
    mapView<K extends keyof S, T>(key: K, toT: (s: S[K]) => T | typeof NoUpdate, tEquals: (t1?: T, t2?: T) => boolean = deepEquals): MapView<S[K], T> {
        const view = this.view(key)
        return new MapView(view, toT, tEquals)
    }

    protected constructor(state: S, readonly path: string[] = ["root"]) {
        this.setState(deepFreeze(state))
    }

    // Comparison function to use. Subclasses can provide a different comparison function (e.g., deepEquals) but should
    // be aware of the performance implications.
    protected compare(s1: any, s2: any) {
        // return deepEquals(s1, s2)
        return shallowEquals(s1, s2)
    }

    protected observers: [Observer<S>, string][] = [];
    protected viewObservers: [Observer<S>, string][] = [];  // view Observers get updated first

    /**
     * Add an Observer to this State Handler.
     * The Observer will be removed following `disposeWhen`'s disposal.
     *
     * @param disposeWhen
     * @param f
     */
    addObserver(f: Observer<S>, disposeWhen: IDisposable, description: string = "obs", type: "observer" | "viewObserver" = "observer"): [Observer<S>, string] {
        const obs: [Observer<S>, string] = [f, description]
        if (type === "observer") {
            this.observers.push(obs);
        } else {
            this.viewObservers.push(obs)
        }
        disposeWhen.onDispose.then(() => {
            this.removeObserver(obs)
        })
        return obs;
    }

    removeObserver(f: [Observer<S>, string]): void {
        const idx = this.observers.indexOf(f);
        if (idx >= 0) {
            this.observers.splice(idx, 1)
        } else {
            // maybe it's a viewobserver
            const idx = this.viewObservers.indexOf(f);
            if (idx >= 0) {
                this.viewObservers.splice(idx, 1)
            }
        }
    }

    clearObservers(): void {
        this.observers = [];
    }

    // Optional filter for update sources. Prevents observers from being triggered if the update source doesn't match.
    protected matchSource(updateSource: any, x: any) {
        return updateSource !== this;
    }
}

export class StateWrapper<S> extends StateView<S> implements IDisposable {
<<<<<<< HEAD
    disposable = new Disposable()

    constructor(view: StateView<S>) {
=======

    constructor(view: StateView<S>, private disposable: IDisposable = new Disposable()) {
>>>>>>> d51f7638
        super(view.state, view.path);

        view.addObserver((s, _, src) => {
            this.setState(s, src, view.path)
        }, this.disposable, `wrapper observer of ${this.path}`, "viewObserver")

    }

    // implement IDisposable
    dispose() {
        console.log("StateWrapper disposed", this, this.state)
        return this.disposable.dispose()
    }

    get onDispose() {
        return this.disposable.onDispose
    }

    get isDisposed() {
        return this.disposable.isDisposed
    }
}

/**
 * An updatable StateView.
 */
export class StateHandler<S> extends StateWrapper<S> {
<<<<<<< HEAD

    // handle with which to modify the state, given the old state. All observers get notified of the new state.
    update(f: (s: S) => S | typeof NoUpdate, updateSource?: any, path = this.path) {
        const currentState = this.state
        const newState = f(currentState);
        if (! this.compare(newState, NoUpdate) && ! this.compare(currentState, newState)) {
            this.setState(newState as S, updateSource, path)
=======


    // handle with which to modify the state, given the old state. All observers get notified of the new state.
    update(f: (s: S) => S | typeof NoUpdate, updateSource?: any, path = this.path, quiet?: boolean): StateHandler<S> {
        const currentState = this.state
        const newState = f(currentState);
        if (! this.compare(newState, NoUpdate) && ! this.compare(currentState, newState)) {
            this.setState(newState as S, updateSource, path, quiet);
>>>>>>> d51f7638
        }
        return this
    }

    update1<K extends keyof S, C extends StateHandler<S[K]>>(key: K, f: (s: S[K]) => S[K] | typeof NoUpdate, updateSource?: any) {
        this.update(s => ({...s, [key]: f(s[key])}), updateSource, [...this.path, key.toString()])
    }

    // A lens is like a view except changes to the lens propagate back to its parent
    lens<K extends keyof S, C extends StateHandler<S[K]>>(key: K): StateHandler<S[K]> {
        const view = this.view(key)
        const lens: StateHandler<S[K]> = new StateHandler(view);
        lens.addObserver((viewState, _, src) => {
            this.setState({
                ...this.state,
                [key]: viewState
            }, src ?? lens, lens.path)
        }, this, `lens of key ${key}`, "viewObserver")
        this.onDispose.then(() => {
            if (! lens.isDisposed) lens.dispose()
        })
        return lens as C
    }

    // handle with which to modify the state, given the old state. All observers get notified of the new state.
    updateState(f: (s: S) => S | typeof NoUpdate) {
        this.update(f);
    }

<<<<<<< HEAD
    update1<K extends keyof S, C extends StateHandler<S[K]>>(key: K, f: (s: S[K]) => S[K] | typeof NoUpdate, updateSource?: any) {
        this.update(s => ({...s, [key]: f(s[key])}), updateSource, [...this.path, key.toString()])
    }

    // A lens is like a view except changes to the lens propagate back to its parent
    lens<K extends keyof S, C extends StateHandler<S[K]>>(key: K): StateHandler<S[K]> {
        const view = this.view(key)
        const lens: StateHandler<S[K]> = new StateHandler(view);
        lens.addObserver((viewState, _, src) => {
            this.setState({
                ...this.state,
                [key]: viewState
            }, src ?? lens, lens.path)
        }, this, `lens of key ${key}`, "viewObserver")
        this.onDispose.then(() => {
            if (! lens.isDisposed) lens.dispose()
        })
        return lens as C
    }

    protected compare(s1: any, s2: any): boolean {
        return deepEquals(s1, s2);
=======
    updateStateQuiet(f: (s: S) => S | typeof NoUpdate) {
        this.update(f, undefined, this.path, true);
    }

    // TODO: replace with lens
    viewUpdatable<K extends keyof S, V extends S[K], C extends StateHandler<V> = StateHandler<V>>(key: K, constructor?: { new(s: S[K]): C}, disposeWhen?: Disposable): C {
        const d: IDisposable = disposeWhen ?? this
        const view: StateHandler<S[K]> = constructor ? new constructor(this.state?.[key] as S[K]) : new StateHandler(StateHandler.from(this.state?.[key] as S[K]));
        const thisObs = this.addObserver(s => {
            const observedVal = (s !== null && s !== undefined) ? s[key] : (s as unknown as S[K]);
            if (! this.compare(observedVal, view.state)) {
                view.setState(observedVal)
            }
        }, d);
        view.onDispose.then(() => {
            this.removeObserver(thisObs);
        })

        const thatObs = view.addObserver((vNew, vOld) => {
            this.removeObserver(thisObs);
            if (!this.compare(vNew, vOld)) {
                const newState = {...this.state, [key]: vNew};
                const ctor = this.state && (this.state as any).constructor;
                if (ctor && ctor.prototype) {
                    Object.setPrototypeOf(newState, ctor.prototype);
                }
                this.setState(newState);
            }
            this.addObserver(thisObs[0], d, thisObs[1]);
        }, d)
        return view as C
>>>>>>> d51f7638
    }

    constructor(private _view: StateView<S>) {
        super(_view)
    }

<<<<<<< HEAD
    static from<S>(s: S) {
=======
    static from<S>(s: S, disposable: IDisposable = new Disposable()) {
>>>>>>> d51f7638
        return new this(new StateView(s))
    }
}

export type Observer<S> = (currentS: S, previousS: S, updateSource: any) => void;


// Map view from U to S
export class MapView<U, S> extends StateWrapper<S | undefined> {
    equals?: (s1?: S, s2?: S) => boolean;

    constructor(view: StateView<U>, toS: (u: U) => S | typeof NoUpdate, equals?: (s1?: S, s2?: S) => boolean) {

        const s = toS(view.state)
        super(new StateView(s === NoUpdate ? undefined : s, view.path));

        view.addObserver((u, _, src) => {
            const s = toS(u)
            if (s !== NoUpdate && !this.compare(s, this.state)) {
                this.setState(s, src)
            }
        }, this)

        this.equals = equals;

    }

    protected compare(s1: any, s2: any): boolean {
        return (this.equals ?? super.compare)(s1, s2)
    }
}<|MERGE_RESOLUTION|>--- conflicted
+++ resolved
@@ -46,30 +46,11 @@
      *
      * Note: this should be a setter but typescript won't allow a protected setter with a public getter, sigh.
      */
-<<<<<<< HEAD
-    protected setState(newState: S, updateSource?: any, updatePath: string[] = this.path) {
-=======
     protected setState(newState: S, updateSource?: any, updatePath: string[] = this.path, quiet?: boolean) {
->>>>>>> d51f7638
         if (! this.compare(newState, this._state)) {
             const oldState = this._state;
             const frozenState = Object.isFrozen(newState) ? newState : deepFreeze(newState); // Note: this won't deepfreeze a shallow-frozen object. Don't pass one in.
             this._state = frozenState;
-<<<<<<< HEAD
-            // view Observers are always called (to ensure state is accurately updated)
-            this.viewObservers.forEach(([obs, desc]) => {
-                obs(frozenState, oldState, updateSource)
-            });
-            // Check if matchSource filtered this update out.
-            if (this.matchSource(updateSource, frozenState)) {
-                // update observers IFF the current path is <= the update path. Otherwise, the update should not apply.
-                if (arrayStartsWith(this.path, updatePath)) {
-                    this.observers.forEach(([obs, desc]) => {
-                        obs(frozenState, oldState, updateSource)
-                    });
-                }
-            }
-=======
 
             if (!quiet) {
                 // view Observers are always called (to ensure state is accurately updated)
@@ -86,7 +67,6 @@
                         }
                     }
                 }
->>>>>>> d51f7638
         }
     }
 
@@ -198,14 +178,8 @@
 }
 
 export class StateWrapper<S> extends StateView<S> implements IDisposable {
-<<<<<<< HEAD
-    disposable = new Disposable()
-
-    constructor(view: StateView<S>) {
-=======
 
     constructor(view: StateView<S>, private disposable: IDisposable = new Disposable()) {
->>>>>>> d51f7638
         super(view.state, view.path);
 
         view.addObserver((s, _, src) => {
@@ -233,16 +207,6 @@
  * An updatable StateView.
  */
 export class StateHandler<S> extends StateWrapper<S> {
-<<<<<<< HEAD
-
-    // handle with which to modify the state, given the old state. All observers get notified of the new state.
-    update(f: (s: S) => S | typeof NoUpdate, updateSource?: any, path = this.path) {
-        const currentState = this.state
-        const newState = f(currentState);
-        if (! this.compare(newState, NoUpdate) && ! this.compare(currentState, newState)) {
-            this.setState(newState as S, updateSource, path)
-=======
-
 
     // handle with which to modify the state, given the old state. All observers get notified of the new state.
     update(f: (s: S) => S | typeof NoUpdate, updateSource?: any, path = this.path, quiet?: boolean): StateHandler<S> {
@@ -250,7 +214,6 @@
         const newState = f(currentState);
         if (! this.compare(newState, NoUpdate) && ! this.compare(currentState, newState)) {
             this.setState(newState as S, updateSource, path, quiet);
->>>>>>> d51f7638
         }
         return this
     }
@@ -280,30 +243,6 @@
         this.update(f);
     }
 
-<<<<<<< HEAD
-    update1<K extends keyof S, C extends StateHandler<S[K]>>(key: K, f: (s: S[K]) => S[K] | typeof NoUpdate, updateSource?: any) {
-        this.update(s => ({...s, [key]: f(s[key])}), updateSource, [...this.path, key.toString()])
-    }
-
-    // A lens is like a view except changes to the lens propagate back to its parent
-    lens<K extends keyof S, C extends StateHandler<S[K]>>(key: K): StateHandler<S[K]> {
-        const view = this.view(key)
-        const lens: StateHandler<S[K]> = new StateHandler(view);
-        lens.addObserver((viewState, _, src) => {
-            this.setState({
-                ...this.state,
-                [key]: viewState
-            }, src ?? lens, lens.path)
-        }, this, `lens of key ${key}`, "viewObserver")
-        this.onDispose.then(() => {
-            if (! lens.isDisposed) lens.dispose()
-        })
-        return lens as C
-    }
-
-    protected compare(s1: any, s2: any): boolean {
-        return deepEquals(s1, s2);
-=======
     updateStateQuiet(f: (s: S) => S | typeof NoUpdate) {
         this.update(f, undefined, this.path, true);
     }
@@ -335,18 +274,13 @@
             this.addObserver(thisObs[0], d, thisObs[1]);
         }, d)
         return view as C
->>>>>>> d51f7638
     }
 
     constructor(private _view: StateView<S>) {
         super(_view)
     }
 
-<<<<<<< HEAD
-    static from<S>(s: S) {
-=======
     static from<S>(s: S, disposable: IDisposable = new Disposable()) {
->>>>>>> d51f7638
         return new this(new StateView(s))
     }
 }
