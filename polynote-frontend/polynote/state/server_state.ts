--- conflicted
+++ resolved
@@ -8,11 +8,7 @@
 } from "../messaging/dispatcher";
 import {SocketStateHandler} from "./socket_state";
 import {NotebookConfig, SparkPropertySet} from "../data/data";
-<<<<<<< HEAD
 import {arrDeleteFirstItem, arrReplace, deepEquals, nameFromPath, removeKeys} from "../util/helpers";
-=======
-import {arrDeleteFirstItem, arrReplace, nameFromPath, removeKeys} from "../util/helpers";
->>>>>>> ae52a169
 import {OpenNotebooksHandler, RecentNotebooksHandler} from "./preferences";
 
 export type NotebookInfo = {
@@ -149,27 +145,7 @@
             return maybeExists
         } else {
             const nbInfo = {
-<<<<<<< HEAD
-                handler: new NotebookStateHandler({
-                    path,
-                    cells: {},
-                    cellOrder: [],
-                    config: {open: false, config: NotebookConfig.default},
-                    kernel: {
-                        symbols: {},
-                        status: 'disconnected',
-                        info: {},
-                        tasks: {},
-                    },
-                    activePresence: {},
-                    activeCellId: undefined,
-                    activeCompletion: undefined,
-                    activeSignature: undefined,
-                    activeStreams: {},
-                }),
-=======
                 handler: NotebookStateHandler.forPath(path),
->>>>>>> ae52a169
                 loaded: false,
                 info: undefined,
             }
