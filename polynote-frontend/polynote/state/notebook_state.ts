--- conflicted
+++ resolved
@@ -1,13 +1,3 @@
-<<<<<<< HEAD
-import {Disposable, NoUpdate, StateHandler, StateView} from "./state_handler";
-import {
-    ClientResult, CompileErrors,
-    Output,
-    PosRange,
-    ResultValue,
-    RuntimeError,
-} from "../data/result";
-=======
 import {
     BaseHandler,
     clearArray,
@@ -25,7 +15,6 @@
 import {ClientResult, CompileErrors, Output, PosRange, ResultValue, RuntimeError,} from "../data/result";
 
 import * as messages from "../data/messages";
->>>>>>> e030d50a
 import {
     CompletionCandidate,
     HandleData,
@@ -33,37 +22,19 @@
     ModifyStream,
     NotebookUpdate,
     Signatures,
-<<<<<<< HEAD
     TaskInfo, TaskStatus
-=======
-    TaskInfo,
->>>>>>> e030d50a
 } from "../data/messages";
 
 import {CellComment, CellMetadata, NotebookCell, NotebookConfig} from "../data/data";
 import {ContentEdit, diffEdits} from "../data/content_edit";
 import {EditBuffer} from "../data/edit_buffer";
-<<<<<<< HEAD
-import {deepEquals, diffArray, equalsByKey, mapValues} from "../util/helpers";
-import * as messages from "../data/messages";
-import {IgnoreServerUpdatesWrapper} from "../messaging/receiver";
+import {deepEquals, diffArray, Deferred} from "../util/helpers";
 import {NotebookMessageDispatcher} from "../messaging/dispatcher";
 import {availableResultValues} from "../interpreter/client_interpreter";
-
-export type Outputs = Output[] & { clear?: boolean }
-export function outputs(outputs: Output[], clear?: boolean): Outputs {
-    const result = outputs as Outputs;
-    if (clear !== undefined) {
-        result.clear = clear;
-    }
-    return result;
-}
-=======
-import {deepEquals, Deferred} from "../util/helpers";
 import {notReceiver} from "../messaging/receiver";
 
+
 export type CellPresenceState = {id: number, name: string, color: string, range: PosRange, avatar?: string};
->>>>>>> e030d50a
 
 export interface CellState {
     id: number,
@@ -71,7 +42,7 @@
     content: string,
     metadata: CellMetadata,
     comments: Record<string, CellComment>,
-    output: Outputs,
+    output: Output[],
     results: (ResultValue | ClientResult)[],
     compileErrors: CompileErrors[],
     runtimeError: RuntimeError | undefined,
@@ -119,25 +90,15 @@
     activeStreams: Record<number, (HandleData | ModifyStream)[]>,
 }
 
-<<<<<<< HEAD
-export class NotebookStateHandler extends StateHandler<NotebookState> {
-    readonly cellsHandler: StateHandler<Record<number, CellState>>;
+export class NotebookStateHandler extends BaseHandler<NotebookState> {
     readonly loaded: Promise<void>;
-    updateHandler: NotebookUpdateHandler;
-    constructor(state: NotebookState) {
-        super(new StateView(state));
-
-        this.cellsHandler = this.lens("cells")
-        this.updateHandler = new NotebookUpdateHandler(this, -1, -1, new EditBuffer())
-=======
-export class NotebookStateHandler extends BaseHandler<NotebookState> {
+
     constructor(
         parent: StateHandler<NotebookState>,
         readonly cellsHandler: StateHandler<Record<number, CellState>>,
         readonly updateHandler: NotebookUpdateHandler
     ) {
         super(parent);
->>>>>>> e030d50a
 
         // Update activeCellId when the active cell is deselected.
         this.view("activeCellId").addObserver(cellId => {
@@ -152,28 +113,23 @@
                     }
                 }).disposeWith(this)
             }
-<<<<<<< HEAD
-        }, this);
+        }).disposeWith(this)
 
         if (this.isLoading) {
             const tasksView = this.view('kernel').view('tasks');
             this.loaded = new Promise<void>(resolve => {
-                const disposer = new Disposable();
-                tasksView.addObserver((current, prev) => {
+                const obs = tasksView.addObserver((current, prev) => {
                     if (!current[this.state.path] || current[this.state.path].status === TaskStatus.Complete) {
-                        disposer.dispose();
+                        obs.dispose();
                         setTimeout(resolve, 0);
                     }
-                }, disposer)
+                })
             })
         } else {
             this.loaded = Promise.resolve()
         }
 
         this.loaded.then(_ => this.updateHandler.localVersion = 0)
-=======
-        }).disposeWith(this)
->>>>>>> e030d50a
     }
 
     static forPath(path: string) {
@@ -207,12 +163,8 @@
         return deepEquals(s1, s2)
     }
 
-    availableValuesAt(id: number, dispatcher: NotebookMessageDispatcher): Record<string, ResultValue> {
-        return availableResultValues(this.state.kernel.symbols, this, dispatcher, id);
-    }
-
-    viewAvailableValuesAt(id: number, dispatcher: NotebookMessageDispatcher): StateView<Record<string, ResultValue> | undefined> {
-        return this.view("kernel").mapView("symbols", symbols => availableResultValues(symbols, this, dispatcher, id));
+    availableValuesAt(id: number): Record<string, ResultValue> {
+        return availableResultValues(this.state.kernel.symbols, this.state.cellOrder, id);
     }
 
     getCellIndex(cellId: number, cellOrder: number[] = this.state.cellOrder): number | undefined {
@@ -369,10 +321,10 @@
         })
     }
 
-<<<<<<< HEAD
     get isLoading(): boolean {
         return !!(this.state.kernel.tasks[this.state.path] ?? false)
-=======
+    }
+
     fork(disposeContext?: IDisposable): NotebookStateHandler {
         const fork = new NotebookStateHandler(
             this.parent.fork(disposeContext).disposeWith(this),
@@ -381,7 +333,6 @@
         ).disposeWith(this);
 
         return disposeContext ? fork.disposeWith(disposeContext) : fork;
->>>>>>> e030d50a
     }
 }
 
@@ -503,27 +454,19 @@
 
     private watchCell(id: number, handler: StateView<CellState>) {
         this.cellWatchers[id] = handler
-<<<<<<< HEAD
-        handler.view("output").addObserver((newOutput, oldOutput, source) => {
-            const added = diffArray(oldOutput, newOutput)[1]
-            added.forEach(o => this.setCellOutput(id, o))
-        }, this)
-
-        // TODO: can this be cleaned up? It's not a great look to be dealing with ClientResults here.
-        new IgnoreServerUpdatesWrapper(handler.view("results")).addObserver((newResults) => {
+        handler.view("output").addObserver((newOutput, updateResult) => {
+            Object.values(updateResult.addedValues ?? {}).forEach(o => {
+                this.setCellOutput(id, o)
+            })
+        }).disposeWith(this)
+
+        handler.view("results", notReceiver).addObserver((newResults) => {
             if (newResults[0] && newResults[0] instanceof ClientResult) {
                 newResults[0].toOutput().then(
                     o => this.addUpdate(new messages.SetCellOutput(this.globalVersion, this.localVersion, id, o))
                 )
             }
-        }, this)
-=======
-        handler.view("output").addObserver((newOutput, updateResult) => {
-            Object.values(updateResult.addedValues ?? {}).forEach(o => {
-                this.setCellOutput(id, o)
-            })
-        }).disposeWith(this)
->>>>>>> e030d50a
+        }).disposeWith(this)
 
         handler.view("language").addObserver(lang => {
             this.addUpdate(new messages.SetCellLanguage(this.globalVersion, this.localVersion, id, lang))
