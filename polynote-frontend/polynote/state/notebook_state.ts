<<<<<<< HEAD
import {Disposable, StateHandler, StateView} from "./state_handler";
=======
import {NoUpdate, StateHandler, StateView} from "./state_handler";
>>>>>>> ae52a169
import {
    ClientResult, CompileErrors,
    Output,
    PosRange,
    ResultValue,
    RuntimeError,
} from "../data/result";
<<<<<<< HEAD
import {CompletionCandidate, HandleData, ModifyStream, NotebookUpdate, Signatures, TaskStatus} from "../data/messages";
import {CellComment, CellMetadata, NotebookCell, NotebookConfig} from "../data/data";
import {KernelState} from "./kernel_state";
=======
import {
    CompletionCandidate,
    HandleData,
    KernelStatusString,
    ModifyStream,
    NotebookUpdate,
    Signatures,
    TaskInfo
} from "../data/messages";
import {CellComment, CellMetadata, NotebookCell, NotebookConfig} from "../data/data";
>>>>>>> ae52a169
import {ContentEdit} from "../data/content_edit";
import {EditBuffer} from "../data/edit_buffer";
import {deepEquals, diffArray, equalsByKey, mapValues} from "../util/helpers";
import * as messages from "../data/messages";
import {IgnoreServerUpdatesWrapper} from "../messaging/receiver";
<<<<<<< HEAD
import {NotebookMessageDispatcher} from "../messaging/dispatcher";
import {availableResultValues} from "../interpreter/client_interpreter";

export type Outputs = Output[] & { clear?: boolean }
export function outputs(outputs: Output[], clear?: boolean): Outputs {
    const result = outputs as Outputs;
    if (clear !== undefined) {
        result.clear = clear;
    }
    return result;
}
=======
>>>>>>> ae52a169

export interface CellState {
    id: number,
    language: string,
    content: string,
    metadata: CellMetadata,
    comments: Record<string, CellComment>,
    output: Outputs,
    results: (ResultValue | ClientResult)[],
    compileErrors: CompileErrors[],
    runtimeError: RuntimeError | undefined,
    // ephemeral states
    incomingEdits: ContentEdit[],
    outgoingEdits: ContentEdit[],
    presence: {id: number, name: string, color: string, range: PosRange, avatar?: string}[];
    editing: boolean,
    selected: boolean,
    error: boolean,
    running: boolean
    queued: boolean,
    currentSelection: PosRange | undefined,
    currentHighlight: { range: PosRange, className: string} | undefined
}

export type CompletionHint = { cell: number, offset: number; completions: CompletionCandidate[] }
export type SignatureHint = { cell: number, offset: number, signatures?: Signatures };
export type NBConfig = {open: boolean, config: NotebookConfig}

export type KernelSymbols = (ResultValue)[];
export type KernelInfo = Record<string, string>;
export type KernelTasks = Record<string, TaskInfo>; // taskId -> TaskInfo

export interface KernelState {
    symbols: KernelSymbols,
    status: KernelStatusString,
    info: KernelInfo,
    tasks: KernelTasks
}

export interface NotebookState {
    // basic states
    path: string,
    cells: Record<number, CellState>, // cellId -> state
    cellOrder: number[], // this is the canonical ordering of the cells.
    config: NBConfig,
    kernel: KernelState,
    // ephemeral states
    activeCellId: number | undefined,
    activeCompletion: { cellId: number, offset: number, resolve: (completion: CompletionHint) => void, reject: () => void } | undefined,
    activeSignature: { cellId: number, offset: number, resolve: (signature: SignatureHint) => void, reject: () => void } | undefined,
    activePresence: Record<number, { id: number, name: string, color: string, avatar?: string, selection?: { cellId: number, range: PosRange}}>,
    // map of handle ID to message received.
    activeStreams: Record<number, (HandleData | ModifyStream)[]>,
}

export class NotebookStateHandler extends StateHandler<NotebookState> {
    readonly cellsHandler: StateHandler<Record<number, CellState>>;
    updateHandler: NotebookUpdateHandler;
    constructor(state: NotebookState) {
        super(new StateView(state));

        this.cellsHandler = this.lens("cells")
        this.updateHandler = new NotebookUpdateHandler(this, -1, -1, new EditBuffer())

        // Update activeCellId when the active cell is deselected.
        this.view("activeCellId").addObserver(cellId => {
            if (cellId !== undefined) {
                const activeCellWatcher = this.cellsHandler.view(cellId)
                const obs = activeCellWatcher.addObserver(s => {
                    if (! s.selected) {
                        activeCellWatcher.removeObserver(obs)
                        if (this.state.activeCellId === cellId) {
                            this.update1("activeCellId", () => undefined)
                        }
                    }
                }, this)
            }
        }, this)
    }

<<<<<<< HEAD
    protected compare(s1: any, s2: any): boolean {
        return deepEquals(s1, s2)
    }

    availableValuesAt(id: number, dispatcher: NotebookMessageDispatcher): Record<string, ResultValue> {
        return availableResultValues(this.state.kernel.symbols, this, dispatcher, id);
    }

    viewAvailableValuesAt(id: number, dispatcher: NotebookMessageDispatcher): StateView<Record<string, ResultValue> | undefined> {
        return this.view("kernel").mapView("symbols", symbols => availableResultValues(symbols, this, dispatcher, id));
=======
    static forPath(path: string) {
        return new NotebookStateHandler({
            path,
            cells: {},
            cellOrder: [],
            config: {open: false, config: NotebookConfig.default},
            kernel: {
                symbols: [],
                status: 'disconnected',
                info: {},
                tasks: {},
            },
            activePresence: {},
            activeCellId: undefined,
            activeCompletion: undefined,
            activeSignature: undefined,
            activeStreams: {},
        })
    }

    protected compare(s1: any, s2: any): boolean {
        return deepEquals(s1, s2)
>>>>>>> ae52a169
    }

    getCellIndex(cellId: number, cellOrder: number[] = this.state.cellOrder): number | undefined {
        return cellOrder.indexOf(cellId)
    }

    getCellIdAtIndex(cellIdx: number): number | undefined {
        return this.state.cellOrder[cellIdx]
    }

    getPreviousCellId(anchorId: number, cellOrder: number[] = this.state.cellOrder): number | undefined {
        const anchorIdx = this.getCellIndex(anchorId, cellOrder)
<<<<<<< HEAD
        return anchorIdx ? cellOrder[anchorIdx - 1] : undefined
=======
        return anchorIdx !== undefined ? cellOrder[anchorIdx - 1] : undefined
>>>>>>> ae52a169
    }

    getNextCellId(anchorId: number, cellOrder: number[] = this.state.cellOrder): number | undefined {
        const anchorIdx = this.getCellIndex(anchorId, cellOrder)
<<<<<<< HEAD
        return anchorIdx ? cellOrder[anchorIdx + 1] : undefined
=======
        return anchorIdx !== undefined ? cellOrder[anchorIdx + 1] : undefined
>>>>>>> ae52a169
    }

    /**
     * Change the currently selected cell.
     *
     * @param selected     The ID of the cell to select OR the ID of the anchor cell for `relative`. If `undefined`, deselects cells.
     * @param options      Options, consisting of:
     *                     relative        If set, select the cell either above or below the one with ID specified by `selected`
     *                     skipHiddenCode  If set alongside a relative cell selection, cells with hidden code blocks should be skipped.
     *                     editing         If set, indicate that the cell is editing in addition to being selected.
     * @return             The ID of the cell that was selected, possibly undefined if nothing was selected.
     */
    selectCell(selected: number | undefined, options?: { relative?: "above" | "below", skipHiddenCode?: boolean, editing?: boolean}): number | undefined {
        let id = selected;
        if (id !== undefined) {
            const anchorIdx = this.state.cellOrder.indexOf(id)
            if (options?.relative === "above")  {
                let prevIdx = anchorIdx - 1;
                id = this.state.cellOrder[prevIdx];
                if (options?.skipHiddenCode) {
                    while (prevIdx > -1 && this.state.cells[id]?.metadata.hideSource) {
                        --prevIdx;
                        id = this.state.cellOrder[prevIdx];
                    }
                }
            } else if (options?.relative === "below") {
                let nextIdx = anchorIdx + 1
                id = this.state.cellOrder[nextIdx];
                if (options?.skipHiddenCode) {
                    while (nextIdx < this.state.cellOrder.length && this.state.cells[id]?.metadata.hideSource) {
                        ++nextIdx;
                        id = this.state.cellOrder[nextIdx];
                    }
                }
            }
        }
        id = id ?? (selected === -1 ? 0 : selected); // if "above" or "below" don't exist, just select `selected`.
        this.update(s => ({
            ...s,
            activeCellId: id,
            cells: mapValues(s.cells, cell => ({
                ...cell,
                selected: cell.id === id,
                editing: cell.id === id && (options?.editing ?? false)
            }))
        }))
        return id
    }

    /**
     * Helper for inserting a cell.
     *
     * @param direction  Whether to insert below of above the anchor
     * @param anchor     The anchor. If it is undefined, the anchor is based on the currently selected cell. If none is
     *                   selected, the anchor is either the first or last cell (depending on the direction supplied).
     *                   The anchor is used to determine the location, language, and metadata to supply to the new cell.
     * @return           A Promise that resolves with the inserted cell's id.
     */
    insertCell(direction: 'above' | 'below', anchor?: {id: number, language: string, metadata: CellMetadata, content?: string}): Promise<number> {
        const state = this.state;
        let currentCellId = state.activeCellId;
        if (anchor === undefined) {
            if (currentCellId === undefined) {
                if (direction === 'above') {
                    currentCellId = state.cellOrder[0];
                } else {
                    currentCellId = state.cellOrder[state.cellOrder.length - 1];
                }
            }
            const currentCell = state.cells[currentCellId];
<<<<<<< HEAD
            anchor = {id: currentCellId, language: currentCell.language, metadata: currentCell.metadata};
=======
            anchor = {id: currentCellId, language: currentCell?.language ?? 'scala', metadata: currentCell?.metadata ?? new CellMetadata()};
>>>>>>> ae52a169
        }
        const anchorIdx = this.getCellIndex(anchor.id)!;
        const prevIdx = direction === 'above' ? anchorIdx - 1 : anchorIdx;
        const maybePrevId = state.cellOrder[prevIdx] ?? -1;
        // generate the max ID here. Note that there is a possible race condition if another client is inserting a cell at the same time.
        const maxId = state.cellOrder.reduce((acc, cellId) => acc > cellId ? acc : cellId, -1)
<<<<<<< HEAD
        const cellTemplate = {cellId: maxId + 1, language: anchor!.language, content: anchor!.content ?? '', metadata: anchor!.metadata, prev: maybePrevId}
        this.updateHandler.insertCell(maxId + 1, anchor!.language, anchor.content ?? '', anchor.metadata, maybePrevId)
        // wait for the InsertCell message to go to the server and come back.
        return new Promise(resolve => {
            const cellOrder = this.view("cellOrder")
            const obs = cellOrder.addObserver((order, prev) => {
                const added = diffArray(prev, order)[1][0]
                const addedCellIdx = order.indexOf(added)

                // ensure the new cell is the one we're waiting for
                const addedCell = this.state.cells[added]
                const matches = equalsByKey(addedCell, cellTemplate, ["language", "content", "metadata"])
                if (addedCellIdx - 1 === maybePrevId && matches && addedCell.id > maxId) {
                    resolve(addedCell.id)
                    cellOrder.removeObserver(obs)
                }
            }, this)
        })
    }

    deleteCell(id?: number){
=======
        const cellTemplate = {cellId: maxId + 1, language: anchor.language, content: anchor.content ?? '', metadata: anchor.metadata, prev: maybePrevId}
        // wait for the InsertCell message to go to the server and come back.
        const waitForCell = new Promise<number>(resolve => {
            const cellOrder = this.view("cellOrder")
            const obs = cellOrder.addObserver((order, prev) => {
                const added = diffArray(prev, order)[1][0]
                if (added !== undefined) {
                    const addedCellIdx = order.indexOf(added)

                    // ensure the new cell is the one we're waiting for
                    const addedCell = this.state.cells[added]
                    const matches = equalsByKey(addedCell, cellTemplate, ["language", "content", "metadata"])
                    if (addedCellIdx - 1 === prevIdx && matches && addedCell.id > maxId) {
                        resolve(addedCell.id)
                        cellOrder.removeObserver(obs)
                    }
                }
            }, this)
        })
        // trigger the insert
        this.updateHandler.insertCell(maxId + 1, anchor.language, anchor.content ?? '', anchor.metadata, maybePrevId)

        return waitForCell
    }

    deleteCell(id?: number): Promise<number | undefined> {
>>>>>>> ae52a169
        if (id === undefined) {
            id = this.state.activeCellId;
        }
        if (id !== undefined) {
<<<<<<< HEAD
            this.updateHandler.deleteCell(id)
        }
=======
            const waitForDelete = new Promise<number>(resolve => {
                const cellOrder = this.view("cellOrder")
                const obs = cellOrder.addObserver((order, prev) => {
                    if (! order.includes(id!)) {
                        resolve(id)
                        cellOrder.removeObserver(obs)
                    }
                }, this)
            })
            this.updateHandler.deleteCell(id)
            return waitForDelete
        } else return Promise.resolve(undefined)
>>>>>>> ae52a169
    }

    setCellLanguage(id: number, language: string) {
        console.log("Setting language of cell", id, "to", language)
        this.cellsHandler.update1(id, cell => ({
            ...cell,
            language,
            // clear a bunch of stuff if we're changing to text... hm, maybe we need to do something else when it's a a text cell...
            output: language === "text" ? [] : cell.output,
            results: language === "text" ? [] : cell.results,
            error: language === "text" ? false : cell.error,
            compileErrors: language === "text" ? [] : cell.compileErrors,
            runtimeError: language === "text" ? undefined : cell.runtimeError,
        }))
    }

    // wait for cell to transition to a specific state
    waitForCellChange(id: number, targetState: "queued" | "running" | "error"): Promise<undefined> {
        return new Promise(resolve => {
            const obs = this.addObserver(state => {
                const maybeChanged = state.cells[id];
                if (maybeChanged && maybeChanged[targetState]) {
                    this.removeObserver(obs)
                    resolve()
                }
            }, this)
<<<<<<< HEAD
        })
    }

    get isLoading(): boolean {
        return !!(this.state.kernel.tasks[this.state.path] ?? false)
    }

    get loaded(): Promise<void> {
        if (!this.isLoading) {
            return Promise.resolve();
        }
        return new Promise<void>(resolve => {
            const tasksView = this.view('kernel').view('tasks');
            const disposer = new Disposable();
            tasksView.addObserver((current, prev) => {
                if (!current[this.state.path] || current[this.state.path].status === TaskStatus.Complete) {
                    disposer.dispose();
                    resolve();
                }
            }, disposer)
=======
>>>>>>> ae52a169
        })
    }
}

/**
 * Handles Notebook Updates.
 *
 * Keeps track of `globalVersion`, `localVersion` and the Edit Buffer, making sure they are updated when necessary.
 *
 * Watches the state of this notebook's cells, translating their state changes into NotebookUpdates which are then
 * observed by the dispatcher and sent to the server.
 */
export class NotebookUpdateHandler extends StateHandler<NotebookUpdate[]>{
    cellWatchers: Record<number, StateView<CellState>> = {};
    constructor(state: NotebookStateHandler, public globalVersion: number, public localVersion: number, public edits: EditBuffer) {
        super(new StateView([]))

        new IgnoreServerUpdatesWrapper(state.view("config")).addObserver((current, prev) => {
            if (! deepEquals(current.config, prev.config)) {
                this.updateConfig(current.config)
            }
        }, this)

        state.view("cellOrder").addObserver((newOrder, prevOrder) => {
            const [removed, added] = diffArray(prevOrder, newOrder)
            added.forEach(cellId => this.watchCell(cellId, new IgnoreServerUpdatesWrapper(state.cellsHandler.view(cellId))))
            removed.forEach(cellId => {
                delete this.cellWatchers[cellId]
            })
        }, this)
    }

    addUpdate(update: NotebookUpdate) {
        if (update.localVersion !== this.localVersion) {
            throw new Error(`Update Version mismatch! Update had ${update.localVersion}, but I had ${this.localVersion}`)
        }
<<<<<<< HEAD
        this.edits.push(update.localVersion, update)
=======
        this.edits = this.edits.push(update.localVersion, update)
>>>>>>> ae52a169
        this.update(s => [...s, update])
    }

    insertCell(cellId: number, language: string, content: string, metadata: CellMetadata, prevId: number) {
        this.localVersion++;
        const cell = new NotebookCell(cellId, language, content, [], metadata);
        const update = new messages.InsertCell(this.globalVersion, this.localVersion, cell, prevId);
        this.addUpdate(update)
    }

    deleteCell(id: number) {
        this.localVersion++;
        const update = new messages.DeleteCell(this.globalVersion, this.localVersion, id)
        this.addUpdate(update)
    }

    updateCell(id: number, changed: {edits?: ContentEdit[], metadata?: CellMetadata}) {
        this.localVersion++;
        const update = new messages.UpdateCell(this.globalVersion, this.localVersion, id, changed.edits ?? [], changed.metadata)
        this.addUpdate(update)
    }

    createComment(cellId: number, comment: CellComment): void {
        this.addUpdate(new messages.CreateComment(this.globalVersion, this.localVersion, cellId, comment));
    }

    deleteComment(cellId: number, commentId: string): void {
        console.log("deleting comment", commentId, cellId)
        this.addUpdate(new messages.DeleteComment(this.globalVersion, this.localVersion, cellId, commentId));
    }

    updateComment(cellId: number, commentId: string, range: PosRange, content: string): void {
        this.addUpdate(new messages.UpdateComment(this.globalVersion, this.localVersion, cellId, commentId, range, content));
    }

    setCellOutput(cellId: number, output: Output) {
        console.log("setting cell output!", cellId, output)
        this.addUpdate(new messages.SetCellOutput(this.globalVersion, this.localVersion, cellId, output))
    }

    updateConfig(config: NotebookConfig) {
        this.localVersion++;
        const update = new messages.UpdateConfig(this.globalVersion, this.localVersion, config);
        this.addUpdate(update);
    }

    rebaseUpdate(update: NotebookUpdate) {
        this.globalVersion = update.globalVersion
        if (update.localVersion < this.localVersion) {
            const prevUpdates = this.edits.range(update.localVersion, this.localVersion);

            // discard edits before the local version from server – it will handle rebasing at least until that point
            this.edits = this.edits.discard(update.localVersion)

            update = messages.NotebookUpdate.rebase(update, prevUpdates)
        }

        return update
    }

    private watchCell(id: number, handler: StateView<CellState>) {
        console.log("notebookupdatehandler: watching cell", id, handler)
        this.cellWatchers[id] = handler
        handler.view("output").addObserver((newOutput, oldOutput, source) => {
            const added = diffArray(oldOutput, newOutput)[1]
<<<<<<< HEAD
            added.forEach(o => this.setCellOutput(id, o))
        }, this)

        // TODO: can this be cleaned up? It's not a great look to be dealing with ClientResults here.
        new IgnoreServerUpdatesWrapper(handler.view("results")).addObserver((newResults) => {
            if (newResults[0] && newResults[0] instanceof ClientResult) {
                newResults[0].toOutput().then(
                    o => this.addUpdate(new messages.SetCellOutput(this.globalVersion, this.localVersion, id, o))
                )
            }
=======
            added.forEach(o => {
                this.setCellOutput(id, o)
            })
>>>>>>> ae52a169
        }, this)

        handler.view("language").addObserver(lang => {
            this.addUpdate(new messages.SetCellLanguage(this.globalVersion, this.localVersion, id, lang))
        }, this)

        handler.view("outgoingEdits").addObserver(edits => {
            console.log("got outgoing edits!", edits)
            if (edits.length > 0) {
                this.updateCell(id, {edits})
            }
        }, this)

        handler.view("metadata").addObserver(metadata => {
            this.updateCell(id, {metadata})
        }, this)

        handler.view("comments").addObserver((current, previous) => {
            const [removed, added] = diffArray(Object.keys(previous), Object.keys(current));

            added.forEach(commentId => this.createComment(id, current[commentId]))
            removed.forEach(commentId => this.deleteComment(id, commentId))

            Object.keys(current).filter(k => ! added.includes(k) && ! deepEquals(current[k], previous[k])).forEach(maybeChangedId => {
                const currentComment = current[maybeChangedId]
                if (! deepEquals(current[maybeChangedId], previous[maybeChangedId])) {
                    this.updateComment(id, currentComment.uuid, currentComment.range, currentComment.content)
                }
            })
        }, this)
    }

    protected compare(s1: any, s2: any): boolean {
        return deepEquals(s1, s2);
    }
}<|MERGE_RESOLUTION|>--- conflicted
+++ resolved
@@ -1,8 +1,4 @@
-<<<<<<< HEAD
-import {Disposable, StateHandler, StateView} from "./state_handler";
-=======
-import {NoUpdate, StateHandler, StateView} from "./state_handler";
->>>>>>> ae52a169
+import {Disposable, NoUpdate, StateHandler, StateView} from "./state_handler";
 import {
     ClientResult, CompileErrors,
     Output,
@@ -10,11 +6,6 @@
     ResultValue,
     RuntimeError,
 } from "../data/result";
-<<<<<<< HEAD
-import {CompletionCandidate, HandleData, ModifyStream, NotebookUpdate, Signatures, TaskStatus} from "../data/messages";
-import {CellComment, CellMetadata, NotebookCell, NotebookConfig} from "../data/data";
-import {KernelState} from "./kernel_state";
-=======
 import {
     CompletionCandidate,
     HandleData,
@@ -22,16 +13,14 @@
     ModifyStream,
     NotebookUpdate,
     Signatures,
-    TaskInfo
+    TaskInfo, TaskStatus
 } from "../data/messages";
 import {CellComment, CellMetadata, NotebookCell, NotebookConfig} from "../data/data";
->>>>>>> ae52a169
 import {ContentEdit} from "../data/content_edit";
 import {EditBuffer} from "../data/edit_buffer";
 import {deepEquals, diffArray, equalsByKey, mapValues} from "../util/helpers";
 import * as messages from "../data/messages";
 import {IgnoreServerUpdatesWrapper} from "../messaging/receiver";
-<<<<<<< HEAD
 import {NotebookMessageDispatcher} from "../messaging/dispatcher";
 import {availableResultValues} from "../interpreter/client_interpreter";
 
@@ -43,8 +32,6 @@
     }
     return result;
 }
-=======
->>>>>>> ae52a169
 
 export interface CellState {
     id: number,
@@ -73,7 +60,7 @@
 export type SignatureHint = { cell: number, offset: number, signatures?: Signatures };
 export type NBConfig = {open: boolean, config: NotebookConfig}
 
-export type KernelSymbols = (ResultValue)[];
+export type KernelSymbols = Record<string, Record<string, ResultValue>>;
 export type KernelInfo = Record<string, string>;
 export type KernelTasks = Record<string, TaskInfo>; // taskId -> TaskInfo
 
@@ -125,18 +112,6 @@
         }, this)
     }
 
-<<<<<<< HEAD
-    protected compare(s1: any, s2: any): boolean {
-        return deepEquals(s1, s2)
-    }
-
-    availableValuesAt(id: number, dispatcher: NotebookMessageDispatcher): Record<string, ResultValue> {
-        return availableResultValues(this.state.kernel.symbols, this, dispatcher, id);
-    }
-
-    viewAvailableValuesAt(id: number, dispatcher: NotebookMessageDispatcher): StateView<Record<string, ResultValue> | undefined> {
-        return this.view("kernel").mapView("symbols", symbols => availableResultValues(symbols, this, dispatcher, id));
-=======
     static forPath(path: string) {
         return new NotebookStateHandler({
             path,
@@ -144,7 +119,7 @@
             cellOrder: [],
             config: {open: false, config: NotebookConfig.default},
             kernel: {
-                symbols: [],
+                symbols: {},
                 status: 'disconnected',
                 info: {},
                 tasks: {},
@@ -159,7 +134,14 @@
 
     protected compare(s1: any, s2: any): boolean {
         return deepEquals(s1, s2)
->>>>>>> ae52a169
+    }
+
+    availableValuesAt(id: number, dispatcher: NotebookMessageDispatcher): Record<string, ResultValue> {
+        return availableResultValues(this.state.kernel.symbols, this, dispatcher, id);
+    }
+
+    viewAvailableValuesAt(id: number, dispatcher: NotebookMessageDispatcher): StateView<Record<string, ResultValue> | undefined> {
+        return this.view("kernel").mapView("symbols", symbols => availableResultValues(symbols, this, dispatcher, id));
     }
 
     getCellIndex(cellId: number, cellOrder: number[] = this.state.cellOrder): number | undefined {
@@ -172,20 +154,12 @@
 
     getPreviousCellId(anchorId: number, cellOrder: number[] = this.state.cellOrder): number | undefined {
         const anchorIdx = this.getCellIndex(anchorId, cellOrder)
-<<<<<<< HEAD
-        return anchorIdx ? cellOrder[anchorIdx - 1] : undefined
-=======
         return anchorIdx !== undefined ? cellOrder[anchorIdx - 1] : undefined
->>>>>>> ae52a169
     }
 
     getNextCellId(anchorId: number, cellOrder: number[] = this.state.cellOrder): number | undefined {
         const anchorIdx = this.getCellIndex(anchorId, cellOrder)
-<<<<<<< HEAD
-        return anchorIdx ? cellOrder[anchorIdx + 1] : undefined
-=======
         return anchorIdx !== undefined ? cellOrder[anchorIdx + 1] : undefined
->>>>>>> ae52a169
     }
 
     /**
@@ -256,40 +230,13 @@
                 }
             }
             const currentCell = state.cells[currentCellId];
-<<<<<<< HEAD
-            anchor = {id: currentCellId, language: currentCell.language, metadata: currentCell.metadata};
-=======
             anchor = {id: currentCellId, language: currentCell?.language ?? 'scala', metadata: currentCell?.metadata ?? new CellMetadata()};
->>>>>>> ae52a169
         }
         const anchorIdx = this.getCellIndex(anchor.id)!;
         const prevIdx = direction === 'above' ? anchorIdx - 1 : anchorIdx;
         const maybePrevId = state.cellOrder[prevIdx] ?? -1;
         // generate the max ID here. Note that there is a possible race condition if another client is inserting a cell at the same time.
         const maxId = state.cellOrder.reduce((acc, cellId) => acc > cellId ? acc : cellId, -1)
-<<<<<<< HEAD
-        const cellTemplate = {cellId: maxId + 1, language: anchor!.language, content: anchor!.content ?? '', metadata: anchor!.metadata, prev: maybePrevId}
-        this.updateHandler.insertCell(maxId + 1, anchor!.language, anchor.content ?? '', anchor.metadata, maybePrevId)
-        // wait for the InsertCell message to go to the server and come back.
-        return new Promise(resolve => {
-            const cellOrder = this.view("cellOrder")
-            const obs = cellOrder.addObserver((order, prev) => {
-                const added = diffArray(prev, order)[1][0]
-                const addedCellIdx = order.indexOf(added)
-
-                // ensure the new cell is the one we're waiting for
-                const addedCell = this.state.cells[added]
-                const matches = equalsByKey(addedCell, cellTemplate, ["language", "content", "metadata"])
-                if (addedCellIdx - 1 === maybePrevId && matches && addedCell.id > maxId) {
-                    resolve(addedCell.id)
-                    cellOrder.removeObserver(obs)
-                }
-            }, this)
-        })
-    }
-
-    deleteCell(id?: number){
-=======
         const cellTemplate = {cellId: maxId + 1, language: anchor.language, content: anchor.content ?? '', metadata: anchor.metadata, prev: maybePrevId}
         // wait for the InsertCell message to go to the server and come back.
         const waitForCell = new Promise<number>(resolve => {
@@ -316,15 +263,10 @@
     }
 
     deleteCell(id?: number): Promise<number | undefined> {
->>>>>>> ae52a169
         if (id === undefined) {
             id = this.state.activeCellId;
         }
         if (id !== undefined) {
-<<<<<<< HEAD
-            this.updateHandler.deleteCell(id)
-        }
-=======
             const waitForDelete = new Promise<number>(resolve => {
                 const cellOrder = this.view("cellOrder")
                 const obs = cellOrder.addObserver((order, prev) => {
@@ -337,7 +279,6 @@
             this.updateHandler.deleteCell(id)
             return waitForDelete
         } else return Promise.resolve(undefined)
->>>>>>> ae52a169
     }
 
     setCellLanguage(id: number, language: string) {
@@ -364,7 +305,6 @@
                     resolve()
                 }
             }, this)
-<<<<<<< HEAD
         })
     }
 
@@ -385,8 +325,6 @@
                     resolve();
                 }
             }, disposer)
-=======
->>>>>>> ae52a169
         })
     }
 }
@@ -423,11 +361,7 @@
         if (update.localVersion !== this.localVersion) {
             throw new Error(`Update Version mismatch! Update had ${update.localVersion}, but I had ${this.localVersion}`)
         }
-<<<<<<< HEAD
-        this.edits.push(update.localVersion, update)
-=======
         this.edits = this.edits.push(update.localVersion, update)
->>>>>>> ae52a169
         this.update(s => [...s, update])
     }
 
@@ -493,7 +427,6 @@
         this.cellWatchers[id] = handler
         handler.view("output").addObserver((newOutput, oldOutput, source) => {
             const added = diffArray(oldOutput, newOutput)[1]
-<<<<<<< HEAD
             added.forEach(o => this.setCellOutput(id, o))
         }, this)
 
@@ -504,11 +437,6 @@
                     o => this.addUpdate(new messages.SetCellOutput(this.globalVersion, this.localVersion, id, o))
                 )
             }
-=======
-            added.forEach(o => {
-                this.setCellOutput(id, o)
-            })
->>>>>>> ae52a169
         }, this)
 
         handler.view("language").addObserver(lang => {
