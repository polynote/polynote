--- conflicted
+++ resolved
@@ -10,11 +10,9 @@
     setValue,
     StateHandler,
     StateView,
-<<<<<<< HEAD
-    UpdateLike, UpdateResult
-=======
-    UpdateLike, updateProperty
->>>>>>> 3b817bd8
+    UpdateLike,
+    UpdateResult,
+    updateProperty,
 } from "../../../state";
 import * as monaco from "monaco-editor";
 import {
@@ -62,13 +60,8 @@
 import {VimStatus} from "./vim_status";
 import {availableResultValues, cellContext, ClientInterpreters} from "../../../interpreter/client_interpreter";
 import {ErrorEl, getErrorLine} from "../../display/error";
-<<<<<<< HEAD
-import {Error} from "../../../data/messages";
+import {Error, TaskInfo, TaskStatus} from "../../../data/messages";
 import {collectInstances, deepCopy, deepEquals, findInstance, linePosAt} from "../../../util/helpers";
-=======
-import {Error, TaskInfo, TaskStatus} from "../../../data/messages";
-import {deepEquals, linePosAt} from "../../../util/helpers";
->>>>>>> 3b817bd8
 import IStandaloneCodeEditor = editor.IStandaloneCodeEditor;
 import CompletionList = languages.CompletionList;
 import SignatureHelp = languages.SignatureHelp;
@@ -1082,7 +1075,7 @@
         private cellId: string,
         compileErrorsHandler: StateView<CompileErrors[]>,
         runtimeErrorHandler: StateView<RuntimeError | undefined>,
-        copyOutputButton: TagElement<"button">) {
+        private copyOutputButton?: TagElement<"button">) {
         super()
 
         const outputHandler = cellState.view("output").disposeWith(this);
@@ -1128,18 +1121,10 @@
                         this.addOutput(output.contentType, output.content.join(''))
                     }
                 }
-
             } else {
                 outputs.forEach(o => {
                     this.addOutput(o.contentType, o.content.join(''))
-                    copyOutputButton.style.display = "unset"
                 })
-<<<<<<< HEAD
-=======
-            } else {
-                this.clearOutput()
-                copyOutputButton.style.display = "none"
->>>>>>> 3b817bd8
             }
         }
         handleOutput(outputHandler.state);
@@ -1312,6 +1297,8 @@
         this.cellOutputDisplay.innerHTML = "";
         this.stdOutEl = null;
         this.stdOutDetails = null;
+        if (this.copyOutputButton)
+            this.copyOutputButton.style.display = 'none';
     }
 
     private clearErrors() {
@@ -1332,6 +1319,9 @@
     private addOutput(contentType: string, content: string) {
         const [mimeType, args] = parseContentType(contentType);
         this.cellOutputDisplay.classList.add('output');
+
+        if (this.copyOutputButton)
+            this.copyOutputButton.style.display = "unset";
 
         if (mimeType === 'text/plain' && args.rel === 'stdout') {
             // first, strip ANSI control codes
