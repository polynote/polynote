--- conflicted
+++ resolved
@@ -22,17 +22,12 @@
 import {NotebookMessageDispatcher, ServerMessageDispatcher,} from "../../../messaging/dispatcher";
 import {KernelStatusString, TaskStatus} from "../../../data/messages";
 import {ResultValue, ServerErrorWithCause} from "../../../data/result";
-<<<<<<< HEAD
-import {CellState, NotebookStateHandler} from "../../../state/notebook_state";
-import {ServerStateHandler} from "../../../state/server_state";
-import {changedKeys, deepEquals, diffArray, removeKeys} from "../../../util/helpers";
-=======
->>>>>>> e030d50a
 import {ErrorEl} from "../../display/error";
 import {ServerStateHandler} from "../../../state/server_state";
 import {KernelInfo, KernelState, KernelSymbols, KernelTasks, NotebookStateHandler} from "../../../state/notebook_state";
 import {ViewPreferences} from "../../../state/preferences";
 import {DisplayError, ErrorStateHandler} from "../../../state/error_state";
+import {changedKeys} from "../../../util/helpers";
 
 // TODO: this should probably handle collapse and expand of the pane, rather than the Kernel itself.
 export class KernelPane extends Disposable {
@@ -430,10 +425,10 @@
         this.resultSymbols = (this.tableEl.tBodies[0] as TagElement<"tbody">).addClass('results');
         this.scopeSymbols = this.tableEl.addBody().addClass('scope-symbols');
 
-        const handleSymbols = (symbols: KernelSymbols, oldSymbols?: KernelSymbols) => {
+        const handleSymbols = (symbols: KernelSymbols, updateResult?: UpdateResult<KernelSymbols>) => {
             const cells = Object.keys(symbols)
             if (cells.length > 0) {
-                const changedCells = oldSymbols ? changedKeys(oldSymbols, symbols) : Object.keys(symbols);
+                const changedCells = updateResult ? UpdateResult.addedOrChangedKeys(updateResult) : Object.keys(symbols);
                 changedCells.forEach(cell => {
                     Object.values(symbols[cell]).forEach(s => this.addSymbol(s));
                 })
@@ -444,7 +439,7 @@
             }
         }
         handleSymbols(notebookState.state.kernel.symbols)
-        notebookState.view("kernel").observeKey("symbols", symbols => handleSymbols(symbols)).disposeWith(this);
+        notebookState.view("kernel").observeKey("symbols", (symbols, updateResult) => handleSymbols(symbols, updateResult)).disposeWith(this);
 
         const handleActiveCell = (cellId?: number) => {
             if (cellId === undefined) {
