--- conflicted
+++ resolved
@@ -27,17 +27,9 @@
         const cellsEl = div(['notebook-cells'], [config.el, this.newCellDivider()]);
 
         cellsEl.addEventListener('scroll', evt => {
-<<<<<<< HEAD
-            NotebookScrollLocationsHandler.update(locations => ({
-                ...locations,
-                [path]: cellsEl.scrollTop
-            }))
-        })
-=======
             NotebookScrollLocationsHandler.updateField(path, () => cellsEl.scrollTop);
         });
 
->>>>>>> e030d50a
         this.el = div(['notebook-content'], [cellsEl]);
 
         const handleVisibility = (currentNotebook: string | undefined) => {
