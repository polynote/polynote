import {div, icon, span, TagElement} from "../../tags";
import {NotebookMessageDispatcher} from "../../../messaging/dispatcher";
import {CellState, NotebookStateHandler} from "../../../state/notebook_state";
import {Disposable, StateHandler} from "../../../state/state_handler";
import {CellMetadata} from "../../../data/data";
import {diffArray} from "../../../util/helpers";
import {CellContainer} from "./cell";
import {NotebookConfigEl} from "./notebookconfig";
import {VimStatus} from "./vim_status";
import {PosRange} from "../../../data/result";
import {NotebookScrollLocationsHandler} from "../../../state/preferences";
import {ServerStateHandler} from "../../../state/server_state";

<<<<<<< HEAD
export class Notebook extends Disposable {
    readonly el: TagElement<"div">;
    readonly cells: Record<number, {cell: CellContainer, handler: StateHandler<CellState>, el: TagElement<"div">}> = {};
=======
type CellInfo = {cell: CellContainer, handler: StateHandler<CellState>, el: TagElement<"div">};

export class Notebook extends Disposable {
    readonly el: TagElement<"div">;
    readonly cells: Record<number, CellInfo> = {};
    cellOrder: Record<number, number> = {}; // index -> cell id;
>>>>>>> d51f7638

    constructor(private dispatcher: NotebookMessageDispatcher, private notebookState: NotebookStateHandler) {
        super()
        const path = notebookState.state.path;
        const config = new NotebookConfigEl(dispatcher, notebookState.lens("config"), notebookState.view("kernel").view("status"));
        const cellsEl = div(['notebook-cells'], [config.el, this.newCellDivider()]);
        cellsEl.addEventListener('scroll', evt => {
            NotebookScrollLocationsHandler.update(locations => {
                return {
                    ...locations,
                    [path]: cellsEl.scrollTop
                }
            })
        })
        this.el = div(['notebook-content'], [cellsEl]);

        const handleVisibility = (currentNotebook?: string, previousNotebook?: string) => {
            if (currentNotebook === path) {
                // when this notebook becomes visible, scroll to the saved location (if present)
                const maybeScrollLocation = NotebookScrollLocationsHandler.state[path]
                if (maybeScrollLocation !== undefined) {
                    cellsEl.scrollTop = maybeScrollLocation
                }

                // layout cells
                Object.values(this.cells).forEach(({cell, handler, el}) => {
                    cell.layout()
                })
            } else {
                // deselect cells.
                this.notebookState.selectCell(undefined)
            }
        }
        handleVisibility(ServerStateHandler.state.currentNotebook)
        ServerStateHandler.view("currentNotebook").addObserver((current, previous) => handleVisibility(current, previous), notebookState)

        const cellsHandler = notebookState.cellsHandler

        const handleCells = (newOrder: number[], prevOrder: number[] = []) => {
            const [removedIds, addedIds] = diffArray(prevOrder, newOrder)

            addedIds.forEach(id => {
                const handler = cellsHandler.lens(id)
<<<<<<< HEAD
                const cell = new CellContainer(dispatcher, notebookState, handler, notebookState.state.path);
=======
                const cell = new CellContainer(dispatcher, notebookState, handler);
>>>>>>> d51f7638
                const el = div(['cell-and-divider'], [cell.el, this.newCellDivider()])
                this.cells[id] = {cell, handler, el}
                const cellIdx = newOrder.indexOf(id)
                const nextCellIdAtIdx = prevOrder[cellIdx]
                if (nextCellIdAtIdx !== undefined) {
                    // there's a different cell at this index. we need to insert this cell above the existing cell
                    const nextCellEl = this.cells[nextCellIdAtIdx].el;
                    // note that inserting a node that is already in the DOM will move it from its current location to here.
                    cellsEl.insertBefore(el, nextCellEl);
                } else {
                    // index not found, must be at the end
                    cellsEl.appendChild(el);
                }
            });

            removedIds.forEach(id => {
                const deletedCell = this.cells[id].handler.state
                const cellEl = this.cells[id].el!;

                const prevCellId = notebookState.getPreviousCellId(id, prevOrder) ?? -1
                const undoEl = div(['undo-delete'], [
                    icon(['close-button'], 'times', 'close icon').click(evt => {
                        undoEl.parentNode!.removeChild(undoEl)
                    }),
                    span(['undo-message'], [
                        'Cell deleted. ',
                        span(['undo-link'], ['Undo']).click(evt => {
                            this.insertCell(prevCellId, deletedCell.language, deletedCell.content, deletedCell.metadata)
                            undoEl.parentNode!.removeChild(undoEl);
                        })
                    ])
                ])

                cellEl.replaceWith(undoEl)
                this.cells[id].handler.dispose()
                this.cells[id].cell.delete();
                delete this.cells[id];
            });
        }
        handleCells(notebookState.state.cellOrder)
        notebookState.view("cellOrder").addObserver((newOrder, prevOrder) => handleCells(newOrder, prevOrder), this);

        console.debug("initial active cell ", this.notebookState.state.activeCellId)
        this.notebookState.view("activeCellId").addObserver(cell => {
            if (cell === undefined) {
                VimStatus.get.hide()
            }
        }, this)

        // select cell + highlight based on the current hash
        const hash = document.location.hash;
        // the hash can (potentially) have two parts: the selected cell and selected position.
        // for example: #Cell2,6-12 would mean Cell2, positions at offset 6 to 12
        const [hashId, pos] = hash.slice(1).split(",");
        const cellId = parseInt(hashId.slice("Cell".length))
        // cell might not yet be loaded, so be sure to wait for it
        this.waitForCell(cellId).then(() => {
            this.notebookState.selectCell(cellId)

            if (pos) {
                const range = PosRange.fromString(pos)
                // TODO: when should this go away? maybe when you edit the cell
                cellsHandler.update1(cellId, s => ({
                    ...s,
                    currentHighlight: {range, className: "link-highlight"}
                }))
            }
        })
    }

    /**
     * Create a cell divider that inserts new cells at a given position
     */
    private newCellDivider() {
        return div(['new-cell-divider'], []).click((evt) => {
            const self = evt.target as TagElement<"div">;
            const prevCell = Object.values(this.cells).reduce((acc: CellState, next) => {
                if (self.previousElementSibling === next.cell.el) {
                    acc = next.handler.state
                }
                return acc;
            }, undefined);

            const lang = prevCell?.language && prevCell.language !== "text" ? prevCell.language : "scala"; // TODO: make this configurable

            this.insertCell(prevCell?.id ?? -1, lang, '');
        });
    }

    private insertCell(prev: number, language: string, content: string, metadata?: CellMetadata) {
        this.notebookState.insertCell("below", {id: prev, language, content, metadata: metadata ?? new CellMetadata()})
            .then(newCellId => {
                this.notebookState.selectCell(newCellId)
            })
    }

    /**
     * Wait for a specific cell to be loaded. Since we load cells lazily, we might get actions for certain cells
     * (e.g., highlighting them) before they have been loaded by the page.
     *
     * @returns the id of the cell, useful if you pass this Promise somewhere else.
     */
    private waitForCell(cellId: number): Promise<number> {
        // wait for the cell to appear in the state
        return new Promise(resolve => {
            const wait = this.notebookState.addObserver(state => {
                if (state.cellOrder.find(id => id === cellId)) {
                    this.notebookState.removeObserver(wait)
                    requestAnimationFrame(() => {
                        resolve(cellId)
                    })
                }
            }, this)
        }).then((cellId: number) => {
            // wait for the cell to appear on the page
            return new Promise(resolve => {
                const interval = window.setInterval(() => {
                    const maybeCell = this.cells[cellId]?.cell
                    if (maybeCell && this.el.contains(maybeCell.el)) {
                        window.clearInterval(interval)
                        resolve(cellId)
                    }
                }, 100)
            })
        })
    }
}
<|MERGE_RESOLUTION|>--- conflicted
+++ resolved
@@ -11,18 +11,11 @@
 import {NotebookScrollLocationsHandler} from "../../../state/preferences";
 import {ServerStateHandler} from "../../../state/server_state";
 
-<<<<<<< HEAD
-export class Notebook extends Disposable {
-    readonly el: TagElement<"div">;
-    readonly cells: Record<number, {cell: CellContainer, handler: StateHandler<CellState>, el: TagElement<"div">}> = {};
-=======
 type CellInfo = {cell: CellContainer, handler: StateHandler<CellState>, el: TagElement<"div">};
 
 export class Notebook extends Disposable {
     readonly el: TagElement<"div">;
     readonly cells: Record<number, CellInfo> = {};
-    cellOrder: Record<number, number> = {}; // index -> cell id;
->>>>>>> d51f7638
 
     constructor(private dispatcher: NotebookMessageDispatcher, private notebookState: NotebookStateHandler) {
         super()
@@ -30,12 +23,10 @@
         const config = new NotebookConfigEl(dispatcher, notebookState.lens("config"), notebookState.view("kernel").view("status"));
         const cellsEl = div(['notebook-cells'], [config.el, this.newCellDivider()]);
         cellsEl.addEventListener('scroll', evt => {
-            NotebookScrollLocationsHandler.update(locations => {
-                return {
-                    ...locations,
-                    [path]: cellsEl.scrollTop
-                }
-            })
+            NotebookScrollLocationsHandler.update(locations => ({
+                ...locations,
+                [path]: cellsEl.scrollTop
+            }))
         })
         this.el = div(['notebook-content'], [cellsEl]);
 
@@ -66,11 +57,7 @@
 
             addedIds.forEach(id => {
                 const handler = cellsHandler.lens(id)
-<<<<<<< HEAD
-                const cell = new CellContainer(dispatcher, notebookState, handler, notebookState.state.path);
-=======
                 const cell = new CellContainer(dispatcher, notebookState, handler);
->>>>>>> d51f7638
                 const el = div(['cell-and-divider'], [cell.el, this.newCellDivider()])
                 this.cells[id] = {cell, handler, el}
                 const cellIdx = newOrder.indexOf(id)
