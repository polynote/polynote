--- conflicted
+++ resolved
@@ -1,5 +1,5 @@
 import {div, TagElement} from "../tags";
-import {Disposable, setProperty} from "../../state";
+import {Disposable, setProperty, updateProperty} from "../../state";
 import {ViewPreferences, ViewPrefsHandler} from "../../state/preferences";
 
 /**
@@ -12,44 +12,18 @@
     constructor(leftPane: Pane, center: TagElement<"div">, rightPane: Pane) {
         super()
 
+        const leftView = ViewPrefsHandler.lens("leftPane").disposeWith(this);
+        const rightView = ViewPrefsHandler.lens("rightPane").disposeWith(this);
+        const triggerResize = () => window.dispatchEvent(new CustomEvent('resize'));
+
         const left = div(['grid-shell'], [
             div(['ui-panel'], [
-<<<<<<< HEAD
-                leftPane.header.click(evt => {
-                    ViewPrefsHandler.update(s => {
-                        return {
-                            ...s,
-                            leftPane: {
-                                ...s.leftPane,
-                                collapsed: !s.leftPane.collapsed
-                            }
-                        }
-                    });
-                    window.dispatchEvent(new CustomEvent('resize'));
-                }),
-=======
-                leftPane.header.click(evt => ViewPrefsHandler.updateField("leftPane", state => setProperty("collapsed", !state.collapsed))),
->>>>>>> e030d50a
+                leftPane.header.click(evt => leftView.updateAsync(state => setProperty("collapsed", !state.collapsed)).then(triggerResize)),
                 div(['ui-panel-content'], [leftPane.el])])]);
 
         const right = div(['grid-shell'], [
             div(['ui-panel'], [
-<<<<<<< HEAD
-                rightPane.header.click(evt => {
-                    ViewPrefsHandler.update(s => {
-                        return {
-                            ...s,
-                            rightPane: {
-                                ...s.rightPane,
-                                collapsed: !s.rightPane.collapsed
-                            }
-                        }
-                    })
-                    window.dispatchEvent(new CustomEvent('resize'))
-                }),
-=======
-                rightPane.header.click(evt => ViewPrefsHandler.updateField("rightPane", state => setProperty("collapsed", !state.collapsed))),
->>>>>>> e030d50a
+                rightPane.header.click(evt => rightView.updateAsync(state => setProperty("collapsed", !state.collapsed)).then(triggerResize)),
                 div(['ui-panel-content'], [rightPane.el])])]);
 
         const initialPrefs = ViewPrefsHandler.state;
