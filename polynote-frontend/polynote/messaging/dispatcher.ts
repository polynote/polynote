--- conflicted
+++ resolved
@@ -1,25 +1,18 @@
 import * as messages from "../data/messages";
 import {HandleData, ModifyStream, NotebookUpdate, ReleaseHandle, TableOp} from "../data/messages";
-import {ResultValue, ServerErrorWithCause} from "../data/result";
 import {
-<<<<<<< HEAD
     ClientResult,
     Output,
     ResultValue,
     ServerErrorWithCause
 } from "../data/result";
-import {Disposable, StateHandler, StateView} from "../state/state_handler";
-import {CellState, NotebookState, NotebookStateHandler} from "../state/notebook_state";
-import {ServerState, ServerStateHandler} from "../state/server_state";
-import {ConnectionStatus, SocketStateHandler} from "../state/socket_state";
-=======
+import {
     Destroy,
     Disposable, setProperty,
     setValue,
     StateHandler,
     StateView, UpdateResult
 } from "../state";
->>>>>>> e030d50a
 import {About} from "../ui/component/about";
 import {ValueInspector} from "../ui/component/value_inspector";
 import {collect, partition} from "../util/helpers";
@@ -29,13 +22,11 @@
 import {ConnectionStatus, SocketStateHandler} from "../state/socket_state";
 import {CellState, NotebookState, NotebookStateHandler} from "../state/notebook_state";
 import {ErrorStateHandler} from "../state/error_state";
-<<<<<<< HEAD
-import {ViewType} from "../ui/input/viz_selector";
-=======
 import {ClientBackup} from "../state/client_backup";
 import {ServerState, ServerStateHandler} from "../state/server_state";
 import {OpenNotebooksHandler} from "../state/preferences";
->>>>>>> e030d50a
+import {ViewType} from "../ui/input/viz_selector";
+import {CellMetadata} from "../data/data";
 
 /**
  * The Dispatcher is used to handle actions initiated by the UI.
@@ -257,9 +248,9 @@
     // TODO: move this out of dispatcher. Maybe think about a better way to deal with this whole thing.
     setCellOutput(cellId: number, output: Output | ClientResult) {
         if (output instanceof Output) {
-            this.handler.cellsHandler.update1(cellId, cellState => ({...cellState, output: [output]}));
+            this.handler.cellsHandler.updateField(cellId, cellState => ({output: setValue([output])}));
         } else {
-            this.handler.cellsHandler.update1(cellId, cellState => ({...cellState, results: [output]}));
+            this.handler.cellsHandler.updateField(cellId, cellState => ({results: setValue([output])}));
         }
     }
 
