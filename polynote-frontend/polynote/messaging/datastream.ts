import {
    Error as ErrorMsg,
    GroupAgg,
<<<<<<< HEAD
    HandleData, Histogram,
    Message, ModifyStream,
    QuantileBin, Sample, SampleN,
=======
    HandleData,
    Message,
    ModifyStream,
    QuantileBin,
>>>>>>> e030d50a
    Select,
    TableOp
} from "../data/messages";
import {DoubleType, LongType, NumericTypes, StructField, StructType, UnsafeLongType} from "../data/data_type";
import {DataReader, Pair} from "../data/codec";
import {Either} from "../data/codec_types";
import match from "../util/match";
import {StreamingDataRepr} from "../data/value_repr";
import {NotebookMessageDispatcher,} from "./dispatcher";
import {Disposable, IDisposable, removeKey, StateHandler} from "../state";
import {NotebookState, NotebookStateHandler} from "../state/notebook_state";
<<<<<<< HEAD
import {Disposable, Observer, StateHandler, StateView} from "../state/state_handler";
import {deepCopy, removeKeys} from "../util/helpers";
=======
>>>>>>> e030d50a

export const QuartilesType = new StructType([
    new StructField("min", DoubleType),
    new StructField("q1", DoubleType),
    new StructField("median", DoubleType),
    new StructField("mean", DoubleType),
    new StructField("q3", DoubleType),
    new StructField("max", DoubleType)
]);

/**
 * An API for streaming data out of a StreamingDataRepr
 */
export class DataStream extends Disposable {
    private readonly mods: TableOp[];
    readonly dataType: StructType;
    private batchSize = 50;
    private receivedCount = 0;
    terminated = false;
    private stopAfter = Infinity;
    private listener?: (batch: any[]) => void;
    private runListener?: (batch: any[]) => void;
    private onComplete?: <T>(value?: T | PromiseLike<T>) => void;
    private _onError: (reason?: any) => void = _ => {};
    private nextPromise?: {resolve: <T>(value?: T | PromiseLike<T>) => void, reject: (reason?: any) => void}; // holds a Promise's `resolve` and `reject` inputs.
    private setupPromise?: Promise<Message | void>;
    private repr: StreamingDataRepr;
    private activeStreams: StateHandler<NotebookState["activeStreams"]>;

    constructor(
        private readonly dispatcher: NotebookMessageDispatcher,
        private readonly nbState: NotebookStateHandler,
        private readonly originalRepr: StreamingDataRepr,
        mods?: TableOp[],
        currentDataType?: StructType,
        private unsafeLongs: boolean = false
    ) {
        super();
        this.repr = originalRepr;
        this.dataType = currentDataType ?? originalRepr.dataType;
        this.mods = mods ?? [];

        this.activeStreams = nbState.lens("activeStreams");
    }

    private attachListener() {
        if (this.observer) {
            this.activeStreams.removeObserver(this.observer);
        }

<<<<<<< HEAD
        this.observer = this.activeStreams.addObserver(handles => {
=======
        this.activeStreams = nbState.lens("activeStreams").disposeWith(this);
        this.activeStreams.addObserver(handles => {
>>>>>>> e030d50a
            const data = handles[this.repr.handle];
            if (data && data.length > 0) {
                data.forEach(message => {
                    match(message)
                        .when(HandleData, (handleType, handleId, count, data) => {
                            if (handleType === StreamingDataRepr.handleTypeId && handleId === this.repr.handle) {
                                const succeed = (data: ArrayBuffer[]) => {
                                    const batch = this.decodeValues(data);
                                    if (this.nextPromise) {
                                        this.nextPromise.resolve(batch);
                                        this.nextPromise = undefined;
                                    }

                                    this.terminated = batch.length < count;
                                    if (this.listener) this.listener(batch);
                                    if (this.runListener) this.runListener(batch);
                                    if (this.terminated) {
                                        this.kill();
                                    }
                                };

                                const fail = (err: ErrorMsg) => this._onError(err);

                                Either.fold(data, fail, succeed);
                            } else {
                                throw new Error(`Unexpected HandleData message! ${[handleType, handleId, count, data]}`)
                            }
                        })
                        .when(ModifyStream, (fromHandle, ops, newRepr) => {
                            if (newRepr) {
                                this.repr = newRepr
                            }
                        })
                })

                // clear messages now that they have been processed.
                this.activeStreams.update(() => removeKey(this.repr.handle))
            }
        })
    }

    batch(batchSize: number) {
        if (batchSize < 0) {
            throw "Expected batch size > 0"
        }
        this.batchSize = batchSize;
        return this;
    }

    to<T>(fn: (t: T[]) => void) {
        this.listener = (batch: T[]) => {fn(batch)};
        return this;
    }

    limit(n: number) {
        this.stopAfter = n;
        return this;
    }

    kill() {
        this.terminated = true;
        if (this.repr.handle != this.originalRepr.handle) {
            this.dispatcher.stopDataStream(StreamingDataRepr.handleTypeId, this.repr.handle)
        }

        if (this.onComplete) {
            this.onComplete();
        }
        if (this.nextPromise) {
            this.nextPromise.reject("Stream was terminated")
        }

        this.tryDispose();
    }

    private withOps(ops: TableOp[], forceUnsafeLongs?: boolean): DataStream {
        const newType = DataStream.finalDataType(this.dataType, ops);
        return new DataStream(this.dispatcher, this.nbState, this.originalRepr, [...this.mods, ...ops], newType, forceUnsafeLongs ?? this.unsafeLongs);
    }

    aggregate(groupCols: string[], aggregations: Record<string, string> | Record<string, string>[]) {
        if (!(aggregations instanceof Array)) {
            aggregations = [aggregations];
        }

        const fields = this.dataType.fields;

        const aggPairs = aggregations.flatMap(agg => {
            const pairs = [];
            for (let key of Object.keys(agg)) {
                if (!fields.find((field: StructField) => field.name === key)) {
                    throw new Error(`Field ${key} not present in data type`);
                }
                pairs.push(new Pair(key, agg[key]));
            }
            return pairs;
        });

        const mod = new GroupAgg(groupCols, aggPairs);
        return this.withOps([mod]);
    }

    bin(col: string, binCount: number, err?: number) {
        if (err === undefined) {
            err = 1.0 / binCount;
        }
        const field = this.requireField(col);
        if (NumericTypes.indexOf(field.dataType) < 0) {
            throw new Error(`Field ${col} must be a numeric type to use bin()`);
        }
        const mod = new QuantileBin(col, binCount, err);
        return this.withOps([mod]);
    }

    select(...cols: string[]) {
        const fields = cols.map(col => this.requireField(col));
        const mod = new Select(cols);
        return this.withOps([mod]);
    }

    /**
     * Sample (without replacement) at the given rate
     * @param sampleRate sample rate, 0 < n < 1
     */
    sample(sampleRate: number) {
        return this.withOps([new Sample(sampleRate)]);
    }

    /**
     * Sample (without replacement) approximately n items
     * @param n The number of items to sample
     */
    sampleN(n: number) {
        return this.withOps([new SampleN(n)]);
    }

    histogram(field: string, binCount: number) {
        binCount = Math.floor(binCount);
        return this.withOps([new Histogram(field, binCount)]);
    }

    useUnsafeLongs() {
        return this.withOps([], true);
    }

    onError(fn: (cause: any) => void) {
        const prevOnError = this._onError;
        this._onError = prevOnError ? (cause: any) => { prevOnError(cause); fn(cause); } : fn;
    }

    /**
     * Run the stream until it's killed or it completes
     */
    run() {
        if (this.runListener) {
            throw "Stream is already running";
        }

        this.runListener = <T>(batch: T[]) => {
            this.receivedCount += batch.length;
            if (this.receivedCount >= this.stopAfter) {
                this.kill();
            }
            if (!this.terminated) {
                this._requestNext();
            }
        };

        return this.setupStream().then(() => new Promise((resolve, reject) => {
            this.onComplete = resolve;
            const prevOnError = this._onError;
            this._onError = prevOnError ? (cause: any) => { prevOnError(cause); reject(cause) } : reject;
            this._requestNext();
        }));
    }

    abort() {
        this.dispatcher.cancelTasks()
        this.kill();
    }

    /**
     * Fetch the next batch from the stream, for a stream that isn't being automatically run via run()
     */
    requestNext() {

        if (this.runListener) {
            throw "Stream is already running";
        }

        if (this.nextPromise) {
            throw "Next batch is already being awaited";
        }

        return this.setupStream().then(_ => new Promise(
            (resolve, reject) => {
                this.nextPromise = {resolve, reject};
                this._requestNext();
            }
        ));
    }

    private _requestNext() {
        this.dispatcher.requestDataBatch(StreamingDataRepr.handleTypeId, this.repr.handle, this.batchSize)
    }
    private decodeValues(data: ArrayBuffer[]) {
        return data.map(buf => this.repr.dataType.decodeBuffer(new DataReader(buf)));
    }

    private setupStream() {
        if (!this.setupPromise) {
            this.setupPromise = new Promise<ModifyStream>((resolve, reject) => {
                const handleId = this.repr.handle;
                this.dispatcher.modifyDataStream(handleId, this.mods)
                const obs = this.activeStreams.addObserver(handles => {
                    const messages = handles[handleId]
                    if (messages.length > 0) {
<<<<<<< HEAD
                        messages.forEach(message => {
                            if (message instanceof ModifyStream && message.fromHandle === handleId) {
                                if (message.newRepr) {
                                    if (this.unsafeLongs) {
                                        this.repr = new StreamingDataRepr(
                                            message.newRepr.handle,
                                            message.newRepr.dataType.replaceType(typ => typ === LongType ? UnsafeLongType : undefined),
                                            message.newRepr.knownSize)
                                    } else {
                                        this.repr = message.newRepr;
                                    }
                                }
                                resolve(message)
                                this.activeStreams.removeObserver(obs)
                            }
                        })
                    }
                }, this)
            }).then(message => {
                this.attachListener();
                return message;
=======
                        messages.forEach(msg => {
                            if (msg instanceof ModifyStream && msg.fromHandle === handleId) {
                                obs.dispose();
                                resolve(msg)
                            }
                        })
                    }
                })
>>>>>>> e030d50a
            })
        }

        return this.setupPromise;
    }

    private static finalDataType(structType: StructType, mods: TableOp[]): StructType {
        let dataType = structType;

        if (!mods || !mods.length)
            return dataType;

        for (let mod of mods) {
            match(mod)
                .when(GroupAgg, (groupCols: string[], aggregations: Pair<string, string>[]) => {
                    const groupFields = groupCols.map(name => DataStream.requireField(dataType, name));
                    const aggregateFields = aggregations.map(pair => {
                        const [name, agg] = Pair.unapply(pair);
                        let aggregatedType = DataStream.requireField(dataType, name).dataType;
                        switch (agg) {
                            case "count":
                            case "approx_count_distinct":
                                aggregatedType = LongType;
                                break;
                            case "quartiles":
                                aggregatedType = QuartilesType;
                                break;
                            case "mean":
                                aggregatedType = DoubleType;
                                break;
                        }
                        return new StructField(`${agg}(${name})`, aggregatedType);
                    });
                    dataType = new StructType([...groupFields, ...aggregateFields]);
                })
                .when(QuantileBin, (column: string, binCount: number, _) => {
                    dataType = new StructType([...dataType.fields, new StructField(`${column}_quantized`, DoubleType)]);
                })
                .when(Select, (columns: string[]) => {
                    const fields = columns.map(name => DataStream.requireField(dataType, name));
                    dataType = new StructType(fields);
                }).when(Histogram, () => Histogram.dataType);
        }
        return dataType;
    }

    private requireField(name: string) {
        return DataStream.requireField(this.dataType, name);
    }

    private static requireField(dataType: StructType, name: string): StructField {
        const path = name.indexOf('(') >= 0 ? [name] : name.split('.');
        const fieldName = path.shift();
        const field = dataType.fields.find((field: StructField) => field.name === fieldName);
        if (!field) {
            throw new Error(`Field ${name} not present in data type`);
        }

        if (!path.length) {
            return field;
        } else if (field.dataType instanceof StructType) {
            return DataStream.requireField(field.dataType, path.join('.'));
        } else {
            throw new Error(`No field ${path[0]} in ${fieldName} (${field.dataType.typeName()} is not a struct)`)
        }
    }
}<|MERGE_RESOLUTION|>--- conflicted
+++ resolved
@@ -1,16 +1,9 @@
 import {
     Error as ErrorMsg,
     GroupAgg,
-<<<<<<< HEAD
     HandleData, Histogram,
     Message, ModifyStream,
     QuantileBin, Sample, SampleN,
-=======
-    HandleData,
-    Message,
-    ModifyStream,
-    QuantileBin,
->>>>>>> e030d50a
     Select,
     TableOp
 } from "../data/messages";
@@ -22,11 +15,7 @@
 import {NotebookMessageDispatcher,} from "./dispatcher";
 import {Disposable, IDisposable, removeKey, StateHandler} from "../state";
 import {NotebookState, NotebookStateHandler} from "../state/notebook_state";
-<<<<<<< HEAD
-import {Disposable, Observer, StateHandler, StateView} from "../state/state_handler";
 import {deepCopy, removeKeys} from "../util/helpers";
-=======
->>>>>>> e030d50a
 
 export const QuartilesType = new StructType([
     new StructField("min", DoubleType),
@@ -55,6 +44,7 @@
     private setupPromise?: Promise<Message | void>;
     private repr: StreamingDataRepr;
     private activeStreams: StateHandler<NotebookState["activeStreams"]>;
+    private observer?: IDisposable;
 
     constructor(
         private readonly dispatcher: NotebookMessageDispatcher,
@@ -69,20 +59,15 @@
         this.dataType = currentDataType ?? originalRepr.dataType;
         this.mods = mods ?? [];
 
-        this.activeStreams = nbState.lens("activeStreams");
+        this.activeStreams = nbState.lens("activeStreams").disposeWith(this);
     }
 
     private attachListener() {
         if (this.observer) {
-            this.activeStreams.removeObserver(this.observer);
-        }
-
-<<<<<<< HEAD
+            this.observer.tryDispose();
+        }
+
         this.observer = this.activeStreams.addObserver(handles => {
-=======
-        this.activeStreams = nbState.lens("activeStreams").disposeWith(this);
-        this.activeStreams.addObserver(handles => {
->>>>>>> e030d50a
             const data = handles[this.repr.handle];
             if (data && data.length > 0) {
                 data.forEach(message => {
@@ -148,6 +133,9 @@
             this.dispatcher.stopDataStream(StreamingDataRepr.handleTypeId, this.repr.handle)
         }
 
+        if (this.observer)  {
+            this.observer.dispose();
+        }
         if (this.onComplete) {
             this.onComplete();
         }
@@ -300,7 +288,6 @@
                 const obs = this.activeStreams.addObserver(handles => {
                     const messages = handles[handleId]
                     if (messages.length > 0) {
-<<<<<<< HEAD
                         messages.forEach(message => {
                             if (message instanceof ModifyStream && message.fromHandle === handleId) {
                                 if (message.newRepr) {
@@ -314,24 +301,14 @@
                                     }
                                 }
                                 resolve(message)
-                                this.activeStreams.removeObserver(obs)
+                                obs.dispose();
                             }
                         })
                     }
-                }, this)
+                })
             }).then(message => {
                 this.attachListener();
                 return message;
-=======
-                        messages.forEach(msg => {
-                            if (msg instanceof ModifyStream && msg.fromHandle === handleId) {
-                                obs.dispose();
-                                resolve(msg)
-                            }
-                        })
-                    }
-                })
->>>>>>> e030d50a
             })
         }
 
@@ -373,7 +350,8 @@
                 .when(Select, (columns: string[]) => {
                     const fields = columns.map(name => DataStream.requireField(dataType, name));
                     dataType = new StructType(fields);
-                }).when(Histogram, () => Histogram.dataType);
+                })
+                .when(Histogram, () => Histogram.dataType);
         }
         return dataType;
     }
