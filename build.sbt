import java.io.File
import scala.util.Try

name := "polynote"

val buildUI: TaskKey[Unit] = taskKey[Unit]("Building UI...")
val distUI: TaskKey[Unit] = taskKey[Unit]("Building UI for distribution...")
val runAssembly: TaskKey[Unit] = taskKey[Unit]("Running spark server from assembly...")
val distFiles: TaskKey[Seq[File]] = taskKey[Seq[File]]("Distribution files")
val prepDistFiles: TaskKey[Seq[File]] = taskKey[Seq[File]]("Prepare distribution files")
val dependencyJars: TaskKey[Seq[(File, String)]] = taskKey("Dependency JARs which aren't included in the assembly")
val polynoteJars: TaskKey[Seq[(File, String)]] = taskKey("Polynote JARs")
val sparkVersion: SettingKey[String] = settingKey("Spark version")
val circeVersion: SettingKey[String] = settingKey("circe version")
val circeYamlVersion: SettingKey[String] = settingKey("circe-yaml version")
val sparkInstallLocation: SettingKey[String] = settingKey("Location of Spark installation(s)")
val sparkHome: SettingKey[String] = settingKey("Location of specific Spark installation to use for SPARK_HOME during tests")


val versions = new {
  val coursier   = "2.0.0-RC5-6"
  val zio        = "1.0.11"
  val javaparser = "3.25.5"
}


lazy val nativeLibraryPath = {
  val jepPath = sys.env.get("JEP_DIR") orElse Try {
    import sys.process._
    Seq("bash", "-c", "pip3 show jep |grep ^Location |cut -d' ' -f2")
      .lineStream.toList
      .headOption.map(_.trim)
      .filterNot(_.isEmpty)
      .map(_ + "/jep")
  }.toOption.flatten orElse
    sys.env.get("JAVA_LIBRARY_PATH") orElse
    sys.env.get("LD_LIBRARY_PATH") orElse
    sys.env.get("DYLD_LIBRARY_PATH") getOrElse "."

  Seq(jepPath, ".").mkString(File.pathSeparator)
}

val distBuildDir = file(".") / "target" / "dist" / "polynote"
val scalaVersions = Seq("2.12.15", "2.13.6")
lazy val scalaBinaryVersions = scalaVersions.map {
  ver => ver.split('.').take(2).mkString(".")
}.distinct

val shapelessVersion = Map("2.12" -> "2.3.2", "2.13" -> "2.3.3")

val commonSettings = Seq(
  scalaVersion := "2.12.15",
  crossScalaVersions := scalaVersions,
  organization := "org.polynote",
  publishMavenStyle := true,
  homepage := Some(url("https://polynote.org")),
  licenses := Seq("APL2" -> url("http://www.apache.org/licenses/LICENSE-2.0.txt")),
  scmInfo := Some(
    ScmInfo(
      url("https://github.com/polynote/polynote"),
      "scm:git@github.com:polynote/polynote.git"
    )
  ),
<<<<<<< HEAD
  version := "0.7.0-SNAPSHOT",
=======
  version := "0.6.1",
  dependencyOverrides += "com.chuusai" %% "shapeless" % shapelessVersion(scalaBinaryVersion.value),
>>>>>>> 13b25af9
  publishTo := sonatypePublishToBundle.value,
  // disable scalaDoc generation because it's causing weird compiler errors and we don't use it anyways
  Compile / packageDoc / publishArtifact := false,
  developers := List(
    Developer(id = "jeremyrsmith", name = "Jeremy Smith", email = "", url = url("https://github.com/jeremyrsmith")),
    Developer(id = "jonathanindig", name = "Jonathan Indig", email = "", url = url("https://github.com/jonathanindig")),
    Developer(id = "omidmogasemi", name = "Omid Mogasemi", email = "", url = url("https://github.com/omidmogasemi"))
  ),
  javacOptions ++= Seq("-source", "8", "-target", "8"),
  scalacOptions ++= Seq(
    "-language:higherKinds",
    "-unchecked",
    "-target:jvm-1.8",
  ) ++ (
    if (scalaBinaryVersion.value.startsWith("2.13")) Nil else Seq("-Ypartial-unification")
  ) ++ (
    if (sys.props.get("java.version").exists(_.startsWith("1.8"))) Nil else Seq("-release", "8")
  ),
  Test / fork := true,
  Test / javaOptions += s"-Djava.library.path=$nativeLibraryPath",
  libraryDependencies ++= Seq(
    "org.scalatest" %% "scalatest" % "3.0.8" % "test",
    "org.scalacheck" %% "scalacheck" % "1.14.0" % "test"
  ),
  assembly / assemblyMergeStrategy := {
    case PathList("META-INF", "CHANGES") => MergeStrategy.discard
    case PathList("coursier", "shaded", xs @ _*) => MergeStrategy.first // coursier shades some of the same classes. assembly somehow can't dedupe even though they seem identical to me.
    case PathList(_, "BuildInfo$.class") => MergeStrategy.discard
    case x if x.endsWith("module-info.class") => MergeStrategy.discard
    case x =>
      val oldStrategy = (assembly / assemblyMergeStrategy).value
      oldStrategy(x)
  },
  assembly / assemblyOption := {
    (assembly / assemblyOption).value.withIncludeScala(false)
  },
  Global / cancelable := true,
  addCompilerPlugin("org.typelevel" %% "kind-projector" % "0.10.3"),
  buildUI := {
    sys.process.Process(Seq("npm", "run", "build"), file("./polynote-frontend/")) ! streams.value.log
  },
  distUI := {
    sys.process.Process(Seq("npm", "run", "clean"), file("./polynote-frontend/")) ! streams.value.log
    sys.process.Process(Seq("npm", "run", "dist"), file("./polynote-frontend/")) ! streams.value.log
  },
  distFiles := Nil,
  prepDistFiles := {
    val targetDir = distBuildDir / "deps" / scalaBinaryVersion.value
    targetDir.mkdirs()
    val sourceFiles = distFiles.value
    val destFiles = sourceFiles.map {
      file => targetDir / file.name
    }
    IO.copy(sourceFiles zip destFiles, overwrite = true, preserveLastModified = true, preserveExecutable = true)
    destFiles
  },
  scalacOptions += "-deprecation",
  assembly / test := {},
  circeVersion := "0.14.3",
  circeYamlVersion := "0.15.2"
)

lazy val `polynote-macros` = project.settings(
  commonSettings,
  libraryDependencies ++= Seq("org.scala-lang" % "scala-reflect" % scalaVersion.value % "provided"),
  scalacOptions ++= Seq(
    "-language:experimental.macros"
  )
)

lazy val `polynote-runtime` = project.settings(
  commonSettings,
  scalacOptions ++= Seq(
    "-language:experimental.macros"
  ),
  libraryDependencies ++= Seq(
    "black.ninia" % "jep" % "4.0.0",
    "org.scala-lang" % "scala-reflect" % scalaVersion.value % "provided"
  ),
  distFiles := Seq(assembly.value)
).enablePlugins(BuildInfoPlugin)
  .settings(
    buildInfoKeys := Seq[BuildInfoKey](
      name,
      version,
      scalaBinaryVersion,
      BuildInfoKey.action("commit") {
        git.gitHeadCommit.value.getOrElse("unknown")
      },
      BuildInfoKey.action("buildTime") {
        System.currentTimeMillis
      }
    ),
    buildInfoPackage := "polynote.buildinfo"
  ).dependsOn(`polynote-macros`)


val `polynote-env` = project.settings(
  commonSettings,
  scalacOptions += "-language:experimental.macros",
  libraryDependencies ++= Seq(
    //"dev.zio" %% "zio-interop-cats" % versions.zioInterop % "provided",
    "dev.zio" %% "zio" % versions.zio,
    "org.scala-lang" % "scala-reflect" % scalaVersion.value % "provided"
  )
)

val `polynote-kernel` = project.settings(
  commonSettings,
  libraryDependencies ++= Seq(
    "org.scala-lang" % "scala-compiler" % scalaVersion.value % "provided",
    "org.scala-lang" % "scala-compiler" % scalaVersion.value % "test",
    "org.scalameta" % "semanticdb-scalac-core" % "4.6.0" cross CrossVersion.full,
    "dev.zio" %% "zio" % versions.zio,
    "dev.zio" %% "zio-streams" % versions.zio,
    "org.scodec" %% "scodec-core" % "1.11.4",
    "io.get-coursier" %% "coursier" % versions.coursier,
    "io.get-coursier" %% "coursier-cache" % versions.coursier,
    "io.github.classgraph" % "classgraph" % "4.8.47",
    "org.scala-lang.modules" %% "scala-collection-compat" % "2.1.1",
    "org.scala-lang.modules" %% "scala-java8-compat" % "0.9.0",
    "io.circe" %% "circe-yaml" % circeYamlVersion.value,
    "io.circe" %% "circe-generic" % circeVersion.value,
    "io.circe" %% "circe-generic-extras" % circeVersion.value,
    "io.circe" %% "circe-parser" % circeVersion.value,
    "net.sf.py4j" % "py4j" % "0.10.7",
    "com.github.javaparser" % "javaparser-core" % versions.javaparser,
    "com.github.javaparser" % "javaparser-symbol-solver-core" % versions.javaparser,
    "org.scalamock" %% "scalamock" % "4.4.0" % "test"
  ),
  distFiles := Seq(assembly.value) ++ (Compile / dependencyClasspath).value.collect {
    case jar if jar.data.name.matches(".*scala-(library|reflect|compiler|collection-compat|xml).*") => jar.data
  },
  coverageExcludedPackages := "polynote\\.kernel\\.interpreter\\.python\\..*;polynote\\.runtime\\.python\\..*" // see https://github.com/scoverage/scalac-scoverage-plugin/issues/176
).dependsOn(`polynote-runtime` % "provided", `polynote-runtime` % "test", `polynote-env`)

val `polynote-server` = project.settings(
  commonSettings,
  libraryDependencies ++= Seq(
    "org.scala-lang" % "scala-compiler" % scalaVersion.value % "provided",
    "org.polynote" %% "uzhttp" % "0.2.8",
    "com.vladsch.flexmark" % "flexmark" % "0.34.32",
    "com.vladsch.flexmark" % "flexmark-ext-yaml-front-matter" % "0.34.32",
    "org.slf4j" % "slf4j-simple" % "1.7.25"
  ),
  //Compile / unmanagedResourceDirectories += (ThisBuild / baseDirectory).value / "polynote-frontend" / "dist",
  packageBin := {
    val _ = distUI.value
    (Compile / packageBin).value
  },
  distFiles := Seq(assembly.value),
  Test / testOptions += Tests.Argument("-oF")
).dependsOn(`polynote-runtime` % "provided", `polynote-runtime` % "test", `polynote-kernel` % "provided", `polynote-kernel` % "test->test")

val sparkVersions = Map(
  "2.12" -> "3.1.2",
  "2.13" -> "3.2.1"
)

// keep expected checksums here. This has two benefits over checking the sha512sum from the archive:
// 1. We'll know if anything changes in the archive
// 2. Spark's checksums are generated with gpg rather than sha512sum up until a certain version, so they're a pain to verify
//    See https://issues.apache.org/jira/browse/SPARK-30683
// To add to this list, download the tarball for the new version from the apache repo and run `sha512sum <file>.tgz`
val sparkChecksums = Map(
  "3.1.2" -> "ba47e074b2a641b23ee900d4e28260baa250e2410859d481b38f2ead888c30daea3683f505608870148cf40f76c357222a2773f1471e7342c622e93bf02479b7",
  "3.2.1" -> "2ec9f1cb65af5ee7657ca83a1abaca805612b8b3a1d8d9bb67e317106025c81ba8d44d82ad6fdb45bbe6caa768d449cd6a4945ec050ce9390f806f46c5cb1397"
)

val sparkDistUrl: String => String =
  ver => s"https://archive.apache.org/dist/spark/spark-$ver/"

val sparkSettings = Seq(
  resolvers ++= {
    Seq(MavenRepository(name = "Apache Staging", root = "https://repository.apache.org/content/repositories/staging"))
  },
  sparkVersion := sparkVersions(scalaBinaryVersion.value),
  libraryDependencies ++= Seq(
    "org.apache.spark" %% "spark-sql" % sparkVersion.value % "provided",
    "org.apache.spark" %% "spark-repl" % sparkVersion.value % "provided",
    "org.apache.spark" %% "spark-sql" % sparkVersion.value % "test",
    "org.apache.spark" %% "spark-repl" % sparkVersion.value % "test"
  ),
  sparkInstallLocation := {
    sys.env.get("SPARK_INSTALL_LOCATION")
      .getOrElse((file(".").getAbsoluteFile / "target" / "spark").getCanonicalPath)
  },
  sparkHome := {
    (file(sparkInstallLocation.value) / s"spark-${sparkVersion.value}-bin-hadoop2.7").toString
  },
  Test / testOptions += Tests.Setup { () =>
    import sys.process._
    val baseDir = file(sparkInstallLocation.value)
    val distVersion = sparkVersion.value
    val pkgName = if (scalaBinaryVersion.value == "2.13") s"spark-$distVersion-bin-hadoop2.7-scala2.13" else s"spark-$distVersion-bin-hadoop2.7"
    val filename = s"$pkgName.tgz"
    val distUrl = url(s"${sparkDistUrl(distVersion)}/$filename")
    val destDir = baseDir / pkgName
    // It seems that this Tests.Setup block gets run concurrently, which can sometimes cause weirdness to happen.
    // So we try to use a lockfile to ensure that it only ever runs once
    // (Yes there still the possibility of a race condition here, but I don't know how to properly synchronize SBT tasks...)
    val lockFile = baseDir / s"spark_${scalaBinaryVersion.value}_test_setup_is_running.lock"
    if (lockFile.exists()) {
      println(s"Lock file $lockFile exists, test setup is already running. Waiting for it to finish...")
      val start = System.currentTimeMillis()
      val timeout = 10 * 60 * 1000 // 10 minutes
      val checkInterval = 10 * 1000 // 10 seconds
      while (System.currentTimeMillis() < start + timeout && lockFile.exists()) {
        println(s"Lock file $lockFile still exists after ${System.currentTimeMillis() - start}ms. Waiting...")
        Thread.sleep(checkInterval)
      }
      if (lockFile.exists()) {
        throw new Exception(s"Lock file $lockFile still exists after $timeout ms. Aborting.")
      } else {
        println("Lock file no longer exists, test setup must have finished")
      }
    } else {
      baseDir.mkdirs()
      lockFile.createNewFile()
      lockFile.deleteOnExit()

      try {
        if (destDir.exists()) {
          println(s"$destDir already exists, skipping download and extract")
        } else {
          val pkgFile = baseDir / filename
          if (!pkgFile.exists()) {
            pkgFile.createNewFile()
            println(s"Downloading $distUrl to $pkgFile...")
            (distUrl #> pkgFile).!!
          }

          println(s"Verifying checksum for $pkgFile for $distVersion...")
          val expectedChecksum = sparkChecksums(distVersion)
          val actualChecksum = Seq("sha512sum", pkgFile.toString).!!.trim.split(" ").head
          if (actualChecksum == expectedChecksum) {
            println(s"Checksum verified for $pkgFile for $distVersion")
          } else {
            throw new Exception(s"Checksum mismatch for $pkgFile for $distVersion. Expected:\n$expectedChecksum\nGot:\n$actualChecksum")
          }

          println(s"Extracting $pkgFile to $baseDir")
          println(Seq("tar", "-zxpf", pkgFile.toString, "-C", baseDir.toString).!!)
        }
      } finally {
        lockFile.delete()
      }
    }

    println("Test setup completed")
  },
  Test / envVars ++= {
    Map(
      "SPARK_HOME" -> sparkHome.value,
      "PATH" -> Seq(sparkHome, sys.env("PATH")).mkString(File.pathSeparator)
    )
  }
)

lazy val `polynote-spark-runtime` = project.settings(
  commonSettings,
  sparkSettings,
  libraryDependencies ++= Seq(
    "org.scala-lang" % "scala-compiler" % scalaVersion.value % "provided"
  ),
  distFiles := Seq(assembly.value)
).dependsOn(`polynote-runtime` % "provided")

lazy val `polynote-spark` = project.settings(
  commonSettings,
  sparkSettings,
  Test / testOptions += Tests.Argument("-oF"),
  libraryDependencies ++= Seq(
    "org.scala-lang" % "scala-compiler" % scalaVersion.value % "provided"
  ),
  assembly / assemblyOption := {
    (assembly / assemblyOption).value
      .withIncludeScala(false)
      .withPrependShellScript(Some(
        IO.read(file(".") / "scripts/polynote").linesIterator.toSeq
      ))
  },
  distFiles := Seq(assembly.value)
) dependsOn (
  `polynote-kernel` % "provided",
  `polynote-kernel` % "test->test",
  `polynote-server` % "provided",
  `polynote-spark-runtime` % "provided",
  `polynote-spark-runtime` % "test",
  `polynote-runtime` % "provided",
  `polynote-runtime` % "test")

def waitForCommand(command: String): State => State = { st =>
  // there *has* to be a better way to run a command and wait for it to finish...
  var nextState = Command.process(command, st.copy(remainingCommands = Nil))
  while (nextState.remainingCommands.nonEmpty) {
    nextState = Command.process(nextState.remainingCommands.head.commandLine, nextState.copy(remainingCommands = nextState.remainingCommands.tail))
  }
  nextState.copy(remainingCommands = st.remainingCommands)
}

val dist = Command.command(
  "dist",
  "Perform cross-build and build distribution archive",
  "Performs cross-build and builds a distribution archive in target/polynote-dist.tar.gz"
) {
  state =>
    val resultState = waitForCommand("+prepDistFiles")(state)
    val examples = IO.listFiles(file(".") / "docs" / "examples").map(f => (f, s"polynote/examples/${f.getName}"))
    val baseDir = file(".")
    val targetDir = baseDir / "target"
    val tarFile = targetDir / "polynote-dist.tar"
    val outFile = targetDir / "polynote-dist.tar.gz"

    if (tarFile.exists())
      tarFile.delete()

    if(outFile.exists())
      outFile.delete()

    val files = examples ++ List(
      (file(".") / "config-template.yml") -> "polynote/config-template.yml",
      (file(".") / "requirements.txt") -> "polynote/requirements.txt",
      (file(".") / "scripts" / "plugin") -> "polynote/plugin",
      (file(".") / "scripts" / "polynote.py") -> "polynote/polynote.py")

    val distDir = targetDir / "dist"
    val resolvedFiles = files.map {
      case (srcFile, targetPath) => srcFile -> (distDir / targetPath)
    }

    scalaBinaryVersions.foreach {
      binaryVersion =>
        (distDir / "polynote" / "plugins" / binaryVersion).mkdirs()
        (distDir / "polynote" / "plugins.d" / binaryVersion).mkdirs()
    }

    IO.copy(resolvedFiles, overwrite = true, preserveLastModified = true, preserveExecutable = true)

    IO.copyDirectory(file(".") / "polynote-frontend" / "dist" / "static", distDir / "polynote" / "static")

    import sys.process.stringSeqToProcess
    println("Making archive")
    Seq("tar", "-cf", tarFile.toString, "-C", distDir.toString, "polynote").!
    Seq("gzip", "-S", ".gz", tarFile.toString).!
    resultState
}

lazy val polynote = project.in(file(".")).aggregate(`polynote-env`, `polynote-runtime`, `polynote-spark-runtime`, `polynote-kernel`, `polynote-server`, `polynote-spark`)
    .settings(
      commonSettings,
      commands ++= Seq(dist)
    )
<|MERGE_RESOLUTION|>--- conflicted
+++ resolved
@@ -61,12 +61,8 @@
       "scm:git@github.com:polynote/polynote.git"
     )
   ),
-<<<<<<< HEAD
   version := "0.7.0-SNAPSHOT",
-=======
-  version := "0.6.1",
   dependencyOverrides += "com.chuusai" %% "shapeless" % shapelessVersion(scalaBinaryVersion.value),
->>>>>>> 13b25af9
   publishTo := sonatypePublishToBundle.value,
   // disable scalaDoc generation because it's causing weird compiler errors and we don't use it anyways
   Compile / packageDoc / publishArtifact := false,
