package polynote.server.repository

import java.io.{File, FileNotFoundException}
import java.net.URI
import java.nio.charset.StandardCharsets
import java.nio.file.{FileAlreadyExistsException, FileVisitOption, Files, Path, Paths}

import cats.implicits._
import io.circe.Printer
import polynote.config.{Mount, PolynoteConfig}
import polynote.kernel.environment.{Config, Env}
import polynote.kernel.{BaseEnv, GlobalEnv}
import polynote.kernel.util.RefMap
import polynote.messages._
import polynote.server.repository.ipynb.ZeppelinNotebook
import zio.{RIO, Task, ZIO}
import zio.blocking.Blocking
import zio.interop.catz._

import scala.collection.JavaConverters._
import scala.concurrent.ExecutionContext

trait NotebookRepository {

  /**
    * @return Whether a notebook exists at the specified path
    */
  def notebookExists(path: String): RIO[BaseEnv with GlobalEnv, Boolean]

  /**
    * @return The location of the notebook (must be absolute)
    */
  def notebookURI(path: String): RIO[BaseEnv with GlobalEnv, Option[URI]]

  /**
    * @return The notebook at the specified path
    */
  def loadNotebook(path: String): RIO[BaseEnv with GlobalEnv, Notebook]

  /**
    * Save the given notebook to the specified path
    */
  def saveNotebook(path: String, cells: Notebook): RIO[BaseEnv with GlobalEnv, Unit]

  /**
    * @return A list of notebook paths that exist in this repository
    */
  def listNotebooks(): RIO[BaseEnv with GlobalEnv, List[String]]

  /**
    * Create a notebook at the given path, optionally creating it from the given content string.
    *
    * TODO: Server no longer imports. Need to implement this on the client side.
    */
  def createNotebook(path: String, maybeContent: Option[String]): RIO[BaseEnv with GlobalEnv, String]

  def renameNotebook(path: String, newPath: String): RIO[BaseEnv with GlobalEnv, String]

  def deleteNotebook(path: String): RIO[BaseEnv with GlobalEnv, Unit]

  /**
    * Initialize the storage for this repository (i.e. create directory if it doesn't exist)
    */
  def initStorage(): RIO[BaseEnv with GlobalEnv, Unit]
}

/**
  * Notebook Repository that delegates to child Repositories that correspond to Storage Mounts [[polynote.config.Mount]].
  *
  * @param root:  The repository for this node in the tree
  * @param repos: Map of mount points -> repositories for children of this node
  */
class TreeRepository (
  root: NotebookRepository,
  repos: Map[String, NotebookRepository]
) extends NotebookRepository {

  /**
    * Helper for picking the proper Repository to use for the given notebook path.
    *
    * @param notebookPath: The path to the notebook
    * @param f:            Function for `(NotebookRepository, relativePath: String, maybeBasePath: Option[String) => RIO[Env, T]`.
    *                      The presence of `maybeBasePath` reflects whether the path has been relativized (in case callers need to de-relativize any results)
    */
  private def delegate[T](notebookPath: String)(f: (NotebookRepository, String, Option[String]) => RIO[BaseEnv with GlobalEnv, T]): RIO[BaseEnv with GlobalEnv, T] = {
    val originalPath = Paths.get(notebookPath)
    val basePath = originalPath.getName(0)
    val base = basePath.toString

    val repoForPath = repos.getOrElse(base, root)

    val (relativePath, maybeBasePath) = if (repos.contains(base)) (basePath.relativize(originalPath).toString, Option(base)) else (notebookPath, None)
    f(repoForPath, relativePath.toString, maybeBasePath)
  }

  override def notebookExists(originalPath: String): RIO[BaseEnv with GlobalEnv, Boolean] = delegate(originalPath) {
    (repo, relativePath, _) => repo.notebookExists(relativePath)
  }

  // Because notebookURI is absolute path we don't need to modify it here
  override def notebookURI(originalPath: String): RIO[BaseEnv with GlobalEnv, Option[URI]] = delegate(originalPath) {
    (repo, relativePath, _) =>
      repo.notebookURI(relativePath)
  }

  override def loadNotebook(originalPath: String): RIO[BaseEnv with GlobalEnv, Notebook] = delegate(originalPath) {
    (repo, relativePath, base) =>
     for {
       nb <- repo.loadNotebook(relativePath)
     } yield base.map(b => nb.copy(path = Paths.get(b, nb.path).toString)).getOrElse(nb)
  }

  override def saveNotebook(originalPath: String, cells: Notebook): RIO[BaseEnv with GlobalEnv, Unit] = delegate(originalPath) {
    (repo, relativePath, _) => repo.saveNotebook(relativePath, cells)
  }

  override def listNotebooks(): RIO[BaseEnv with GlobalEnv, List[String]] = {
    for {
      rootNBs <- root.listNotebooks()
      mountNbs <- repos.map {
        case (base, repo) => repo.listNotebooks().map(_.map(nbPath => Paths.get(base, nbPath).toString))
      }.toList.sequence
    } yield rootNBs ++ mountNbs.flatten
  }

  override def createNotebook(originalPath: String, maybeContent: Option[String]): RIO[BaseEnv with GlobalEnv, String] = delegate(originalPath) {
    (repo, relativePath, base) =>
        for {
          nbPath <- repo.createNotebook(relativePath, maybeContent)
        } yield base.map(b => Paths.get(b, nbPath).toString).getOrElse(nbPath)
  }

  override def renameNotebook(srcPath: String, destPath: String): RIO[BaseEnv with GlobalEnv, String] = {
    val originalPath = Paths.get(srcPath)
    val originalBase = originalPath.getName(0)

    val newPath = Paths.get(destPath)
    val newBase = newPath.getName(0)

    if (originalBase == newBase) {
      for {
        (renamed, base) <- delegate(originalPath.toString) {
          (repo, relativePath, base) =>
            repo.renameNotebook(relativePath, newBase.relativize(newPath).toString).map(_ -> base)
        }
      } yield base.map(b => Paths.get(b, renamed).toString).getOrElse(renamed)
    } else {
      for {
        (srcNb, srcBase) <- delegate(srcPath)((repo, relPath, base) => repo.loadNotebook(relPath).map(_ -> base))
        (destBase, dest)    <- delegate(destPath)((repo, relPath, base) => repo.saveNotebook(relPath, srcNb).map(_ => base -> relPath))
        _                <- delegate(srcPath)((repo, relPath, _) => repo.deleteNotebook(relPath))
      } yield destBase.map(base => Paths.get(base, dest).toString).getOrElse(dest)
    }
  }

  override def deleteNotebook(originalPath: String): RIO[BaseEnv with GlobalEnv, Unit] = delegate(originalPath) {
    (repo, relativePath, _) => repo.deleteNotebook(relativePath)
  }

  override def initStorage(): RIO[BaseEnv with GlobalEnv, Unit] = for {
    _ <- root.initStorage()
    _ <- repos.values.map(_.initStorage()).toList.sequence
  } yield ()
}

abstract class FileBasedRepository extends NotebookRepository {
  def path: Path
  def chunkSize: Int
  def executionContext: ExecutionContext
  def config: PolynoteConfig

  protected def pathOf(relativePath: String): Path = path.resolve(relativePath)

  protected def loadString(path: String): RIO[BaseEnv with GlobalEnv, String] = for {
    content <- readBytes(Files.newInputStream(pathOf(path)), chunkSize, executionContext)
  } yield new String(content.toArray, StandardCharsets.UTF_8)

  def writeString(relativePath: String, content: String): RIO[BaseEnv with GlobalEnv, Unit] = ZIO {
    val nbPath = pathOf(relativePath)

    if (nbPath.getParent != this.path) {
      Files.createDirectories(nbPath.getParent)
    }

    Files.write(pathOf(relativePath), content.getBytes(StandardCharsets.UTF_8))
  }.map(_ => ())

  protected def defaultExtension: String

  protected def validNotebook(path: Path): Boolean = path.toString.endsWith(s".$defaultExtension")
  protected def maxDepth: Int = 4

  def listNotebooks(): RIO[BaseEnv with GlobalEnv, List[String]] =
    ZIO(Files.walk(path, maxDepth, FileVisitOption.FOLLOW_LINKS).iterator().asScala.drop(1).filter(validNotebook).toList).map {
      paths => paths.map {
        path => this.path.relativize(path).toString
      }
    }

  def notebookExists(path: String): RIO[BaseEnv with GlobalEnv, Boolean] = {
    val repoPath = this.path.resolve(path)
    ZIO(repoPath.toFile.exists())
  }

  def notebookURI(path: String): RIO[BaseEnv with GlobalEnv, Option[URI]] = {
    val repoPath = this.path.resolve(path)
    notebookExists(path).map {
      exists =>
        if (exists) {
          Option(repoPath.toAbsolutePath.toUri)
        } else {
          None
        }
    }
  }

  val EndsWithNum = """^(.*)(\d+)$""".r

  def findUniqueName(path: String, ext: String): RIO[BaseEnv with GlobalEnv, String] = {
    notebookExists(path + ext).flatMap {
      case true =>
        path match {
          case EndsWithNum(base, num) =>
            findUniqueName(s"$base${num.toInt + 1}", ext)
          case _ =>
            findUniqueName(s"${path}2", ext) // start at two because the first one is implicitly #1? Or is that weird?
        }
      case false =>
        ZIO.succeed(path)
    }
  }

  def relativeDepth(relativePath: String): Int = {

    val fullPath = pathOf(relativePath).iterator().asScala
    val nbPath = path.iterator().asScala

    fullPath.dropWhile(elem => nbPath.contains(elem)).length
  }

  def emptyNotebook(path: String, title: String): Notebook = Notebook(
    ShortString(path),
    ShortList(
      NotebookCell(0, "text", s"# $title\n\nThis is a text cell. Start editing!") :: Nil
    ),
    Some(NotebookConfig.fromPolynoteConfig(config))
  )

  def createNotebook(relativePath: String, maybeContent: Option[String] = None): RIO[BaseEnv with GlobalEnv, String] = {
    val ext = s".$defaultExtension"
    val noExtPath = relativePath.replaceFirst("""^/+""", "").stripSuffix(ext)

    if (relativeDepth(relativePath) > maxDepth) {
      ZIO.fail(new IllegalArgumentException(s"Input path ($relativePath) too deep, maxDepth is $maxDepth"))
    } else {
      findUniqueName(noExtPath, ext).flatMap { name =>
        val extPath = name + ext
        val createOrImport = maybeContent match {
          case None =>
            val defaultTitle = name.split('/').last.replaceAll("[\\s\\-_]+", " ").trim()
            saveNotebook(extPath, emptyNotebook(extPath, defaultTitle))
          case Some(content) =>
            if (relativePath.endsWith(".json")) { // assume zeppelin
              import io.circe.parser.parse
              import io.circe.syntax._
              for {
                parsed <- ZIO.fromEither(parse(content))
                  zep <- ZIO.fromEither(parsed.as[ZeppelinNotebook])
                  jup = zep.toJupyterNotebook
                  jupStr = Printer.spaces2.copy(dropNullValues = true).pretty(jup.asJson)
                  io <- writeString(extPath, jupStr)
              } yield io
            } else {
              writeString(extPath, content)
            }
        }
        createOrImport.map(_ => extPath)
      }
    }
  }

  def renameNotebook(oldPath: String, newPath: String): RIO[BaseEnv with GlobalEnv, String] = {
    val ext = s".$defaultExtension"
    val withExt = newPath.replaceFirst("""^/+""", "").stripSuffix(ext) + ext

    if (relativeDepth(withExt) > maxDepth) {
      ZIO.fail(new IllegalArgumentException(s"Input path ($newPath) too deep, maxDepth is $maxDepth"))
    } else {
      (notebookExists(oldPath), notebookExists(withExt)).mapN(_ -> _).flatMap {
        case (false, _)    => ZIO.fail(new FileNotFoundException(s"File $oldPath doesn't exist"))
        case (_, true)     => ZIO.fail(new FileAlreadyExistsException(s"File $withExt already exists"))
        case (true, false) =>
          val absOldPath = pathOf(oldPath)
          val absNewPath = pathOf(withExt)
<<<<<<< HEAD
          F.delay {
            val dir = absNewPath.getParent.toFile
            if (!dir.exists()) {
              dir.mkdirs()
            }
=======
          ZIO {
>>>>>>> d368df74
            Files.move(absOldPath, absNewPath)
          }.as(withExt)
      }
    }
  }

  // TODO: should probably have a "trash" or something instead – a way of recovering a file from accidental deletion?
  def deleteNotebook(path: String): RIO[BaseEnv with GlobalEnv, Unit] = {
    notebookExists(path).flatMap {
      case false => ZIO.fail(new FileNotFoundException(s"File $path does't exist"))
      case true  => ZIO(Files.delete(pathOf(path)))
    }
  }

  def initStorage(): RIO[BaseEnv with GlobalEnv, Unit] = ZIO {
    if (!Files.exists(path)) {
      Files.createDirectories(path)
    }
  }
}<|MERGE_RESOLUTION|>--- conflicted
+++ resolved
@@ -292,15 +292,11 @@
         case (true, false) =>
           val absOldPath = pathOf(oldPath)
           val absNewPath = pathOf(withExt)
-<<<<<<< HEAD
-          F.delay {
+          ZIO {
             val dir = absNewPath.getParent.toFile
             if (!dir.exists()) {
               dir.mkdirs()
             }
-=======
-          ZIO {
->>>>>>> d368df74
             Files.move(absOldPath, absNewPath)
           }.as(withExt)
       }
