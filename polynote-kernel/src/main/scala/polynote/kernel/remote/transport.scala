package polynote.kernel
package remote

import java.io.{BufferedReader, IOException, InputStreamReader}
import java.net.InetSocketAddress
import java.nio.ByteBuffer
import java.nio.channels.{AsynchronousCloseException, ClosedChannelException, ServerSocketChannel, SocketChannel}
import java.nio.file.Paths
import java.util.concurrent.{Semaphore, TimeUnit}

import fs2.Stream
import polynote.kernel.environment.{Config, CurrentNotebook, CurrentTask}
import polynote.kernel.logging.Logging
import polynote.kernel.remote.SocketTransport.FramedSocket
import polynote.messages._
import scodec.Codec
import scodec.codecs.implicits._
import scodec.bits.BitVector
import scodec.stream.decode
import zio.blocking.{Blocking, effectBlocking}
import zio.{Cause, Promise, RIO, Schedule, Task, ZIO}
import zio.duration.{durationInt, Duration => ZDuration}
import zio.interop.catz._

import scala.concurrent.TimeoutException
import scala.reflect.{ClassTag, classTag}
import Update.notebookUpdateCodec
import cats.~>
import polynote.kernel.task.TaskManager

trait Transport[ServerAddress] {
  def serve(): RIO[BaseEnv with GlobalEnv with CurrentNotebook with TaskManager, TransportServer[ServerAddress]]
  def connect(address: ServerAddress): TaskB[TransportClient]
}


trait TransportServer[ServerAddress] {
  /**
    * The responses coming from the client
    */
  def responses: Stream[TaskB, RemoteResponse]

  /**
    * Send a request to the client
    */
  def sendRequest(req: RemoteRequest): TaskB[Unit]

  def sendNotebookUpdate(update: NotebookUpdate): TaskB[Unit]

  /**
    * Shut down the server and any processes it's deployed
    */
  def close(): TaskB[Unit]

  def awaitClosed: Task[Unit]

  /**
    * @return whether the transport is connected (i.e. can a request be sent)
    */
  def isConnected: TaskB[Boolean]

  def address: TaskB[ServerAddress]
}

trait TransportClient {
  /**
    * Send a response to the server
    */
  def sendResponse(rep: RemoteResponse): TaskB[Unit]

  /**
    * The requests coming from the server
    */
  def requests: Stream[TaskB, RemoteRequest]

  def updates: Stream[TaskB, NotebookUpdate]

  /**
    * Shut down the client
    */
  def close(): TaskB[Unit]
}

// TODO: need some fault tolerance mechanism here, like reconnecting on socket errors
class SocketTransportServer private (
  server: ServerSocketChannel,
  channels: SocketTransport.Channels,
  private[polynote] val process: SocketTransport.DeployedProcess,
  closed: Promise[Throwable, Unit]
) extends TransportServer[InetSocketAddress] {

  override def sendRequest(req: RemoteRequest): TaskB[Unit] = for {
    msg     <- ZIO.fromEither(RemoteRequest.codec.encode(req).toEither).mapError(err => new RuntimeException(err.message))
    _       <- channels.mainChannel.write(msg).onError(cause => Logging.error(s"Remote kernel failed to send request (it will probably die now)", cause))
  } yield ()

  private val updateCodec = Codec[NotebookUpdate]

  override def sendNotebookUpdate(update: NotebookUpdate): TaskB[Unit] = for {
    msg <- ZIO.fromEither(updateCodec.encode(update).toEither).mapError(err => new RuntimeException(err.message))
    _   <- channels.notebookUpdatesChannel.write(msg)
  } yield ()

  override val responses: Stream[TaskB, RemoteResponse] =
        channels.mainChannel.bitVectors
          .interruptAndIgnoreWhen(closed)
          .through(scodec.stream.decode.pipe[TaskB, RemoteResponse])

  override def close(): TaskB[Unit] = closed.succeed(()) *> channels.close() *> process.awaitOrKill(30)

  override def isConnected: TaskB[Boolean] = ZIO(channels.isConnected)

  override def address: TaskB[InetSocketAddress] = effectBlocking(Option(server.getLocalAddress)).flatMap {
    case Some(addr: InetSocketAddress) => ZIO.succeed(addr)
    case _ => ZIO.fail(new RuntimeException("No valid address"))
  }

  override def awaitClosed: Task[Unit] = closed.await
}

object SocketTransportServer {
  private def selectChannels(channel1: FramedSocket, channel2: FramedSocket, address: InetSocketAddress): TaskB[SocketTransport.Channels] = {
    def identify(channel: FramedSocket) = channel.read().repeat {
      Schedule.doUntil[Option[Option[ByteBuffer]]] {
        case Some(Some(_)) => true
        case _ => false
      }
    }.flatMap {
      case Some(Some(buf)) => IdentifyChannel.decodeBuffer(buf)
      case _               => ZIO.fail(new IllegalStateException("No buffer was received"))
    }

    (identify(channel1) zipPar identify(channel2)).flatMap {
      case (MainChannel, NotebookUpdatesChannel) => ZIO.succeed(SocketTransport.Channels(channel1, channel2, address))
      case (NotebookUpdatesChannel, MainChannel) => ZIO.succeed(SocketTransport.Channels(channel2, channel1, address))
      case other => ZIO.fail(new IllegalStateException(s"Illegal channel set: $other"))
    }
  }

  def apply(
    server: ServerSocketChannel,
    channel1: FramedSocket,
    channel2: FramedSocket,
    process: SocketTransport.DeployedProcess
  ): TaskB[SocketTransportServer] = for {
    closed   <- Promise.make[Throwable, Unit]
    channels <- selectChannels(channel1, channel2, server.getLocalAddress.asInstanceOf[InetSocketAddress])
    _        <- channel1.awaitClosed.to(closed).forkDaemon
    _        <- channel2.awaitClosed.to(closed).forkDaemon
  } yield new SocketTransportServer(server, channels, process, closed)
}

class SocketTransportClient private (channels: SocketTransport.Channels, closed: Promise[Throwable, Unit]) extends TransportClient {

  def logError(fn: Cause[Throwable] => ZIO[Logging, Nothing, Unit]): TaskB ~> TaskB = new ~>[TaskB, TaskB] {
    override def apply[A](fa: TaskB[A]): TaskB[A] = fa.onError {
      case cause if cause.interruptedOnly => ZIO.unit
      case cause => fn(cause)
    }
  }

  private val requestStream = channels.mainChannel.bitVectors.interruptAndIgnoreWhen(closed)
    .translate(logError(Logging.error("Remote kernel client's request stream had an networking error (it will probably die now)", _)))
    .through(decode.pipe[TaskB, RemoteRequest])

  private val updateStream = channels.notebookUpdatesChannel.bitVectors.interruptAndIgnoreWhen(closed)
    .translate(logError(Logging.error("Remote kernel client's update stream had an networking error (it will probably die now)", _)))
    .through(decode.pipe[TaskB, NotebookUpdate])

  def sendResponse(rep: RemoteResponse): TaskB[Unit] = for {
    bytes <- ZIO.fromEither(RemoteResponse.codec.encode(rep).toEither).mapError(err => new RuntimeException(err.message))
    _     <- channels.mainChannel.write(bytes)
      .onError(Logging.error(s"Remote kernel client had an error sending a response (it will probably die now)", _))
  } yield ()

  override val requests: Stream[TaskB, RemoteRequest] = requestStream.terminateAfter(_.isInstanceOf[ShutdownRequest])

  override val updates: Stream[TaskB, NotebookUpdate] = updateStream.interruptAndIgnoreWhen(closed)

  def close(): TaskB[Unit] = closed.succeed(()) *> channels.close()
}

object SocketTransportClient {
  def apply(channels: SocketTransport.Channels): Task[SocketTransportClient] = for {
    closed <- Promise.make[Throwable, Unit]
  } yield new SocketTransportClient(channels, closed)
}

/**
  * A transport that communicates over a socket with a kernel process it's deployed via spark-submit.
  * Requires that spark-submit is a valid executable command on the path.
  */
class SocketTransport(
  deploy: SocketTransport.Deploy,
  forceServerAddress: Option[String] = None
) extends Transport[InetSocketAddress] {

  private def openServerChannel: RIO[Blocking, ServerSocketChannel] = effectBlocking {
    ServerSocketChannel.open().bind(
      new InetSocketAddress(
        forceServerAddress.getOrElse(java.net.InetAddress.getLocalHost.getHostAddress), 0))
  }

  private def startConnection(
    server: ServerSocketChannel,
    timeout: ZDuration = 3.minutes
  ): TaskB[FramedSocket] = {
    for {
      channel <- effectBlocking(server.accept())
      framed  <- FramedSocket(channel, keepalive = true)
    } yield framed
  }.timeout(timeout).flatMap {
    case Some(s) => ZIO.succeed(s)
    case None    => ZIO.fail(new TimeoutException(s"Remote kernel process failed to start after ${timeout.asScala}"))
  }

  private[polynote] def deployAndServe(): RIO[BaseEnv with GlobalEnv with CurrentNotebook with TaskManager, (TransportServer[InetSocketAddress], SocketTransport.DeployedProcess)] =
    TaskManager.run("RemoteKernel", "Remote kernel", "Starting remote kernel") {
      for {
        socketServer  <- openServerChannel
        serverAddress  = socketServer.getLocalAddress.asInstanceOf[InetSocketAddress]
        process       <- deploy.deployKernel(this, serverAddress)
        _             <- CurrentTask.update(_.progress(0.5, Some("Waiting for remote kernel")))
        connection    <- startConnection(socketServer)
        connection2   <- startConnection(socketServer)
        server        <- SocketTransportServer(socketServer, connection, connection2, process)
      } yield (server, process)
    }

  def serve(): RIO[BaseEnv with GlobalEnv with CurrentNotebook with TaskManager, TransportServer[InetSocketAddress]] =
    deployAndServe().map(_._1)

  def connect(serverAddress: InetSocketAddress): TaskB[TransportClient] = SocketTransport.connectClient(serverAddress)
}

object SocketTransport {

  case class Channels(
    mainChannel: FramedSocket,
    notebookUpdatesChannel: FramedSocket,
    address: InetSocketAddress
  ) {
    def isConnected: Boolean = mainChannel.isConnected && notebookUpdatesChannel.isConnected
    def close(): TaskB[Unit] = mainChannel.close().zipPar(notebookUpdatesChannel.close()).unit
  }

  def connectClient(serverAddress: InetSocketAddress): TaskB[TransportClient] = for {
    mainChannel    <- effectBlocking(SocketChannel.open(serverAddress)) >>= (FramedSocket(_, keepalive = true))
    updatesChannel <- effectBlocking(SocketChannel.open(serverAddress)) >>= (FramedSocket(_, keepalive = true))
    _              <- IdentifyChannel.encode(MainChannel) >>= mainChannel.write
    _              <- IdentifyChannel.encode(NotebookUpdatesChannel) >>= updatesChannel.write
    channels        = SocketTransport.Channels(mainChannel, updatesChannel, serverAddress)
    client         <- SocketTransportClient(channels)
  } yield client

  /**
    * Deploys the remote kernel which will connect back to the server (for example by running spark-submit in a subprocess)
    */
  trait Deploy {
    def deployKernel(
      transport: SocketTransport,
      serverAddress: InetSocketAddress
    ): RIO[BaseEnv with GlobalEnv with CurrentNotebook, DeployedProcess]
  }

  /**
    * An interface to the process created by [[Deploy]]
    */
  trait DeployedProcess {
    def exitStatus: RIO[BaseEnv, Option[Int]]
    def awaitExit(timeout: Long, timeUnit: java.util.concurrent.TimeUnit): RIO[BaseEnv, Option[Int]]
    def kill(): RIO[BaseEnv, Unit]
    def awaitOrKill(gracePeriodSeconds: Long): RIO[BaseEnv, Unit] = awaitExit(gracePeriodSeconds, TimeUnit.SECONDS).flatMap {
      case Some(status) => ZIO.unit
      case None => kill() *> awaitExit(gracePeriodSeconds, TimeUnit.SECONDS).flatMap {
        case Some(status) => ZIO.unit
        case None => ZIO.fail(new Exception("Unable to kill deployed process"))
      }
    }
  }


  /**
    * Deployment implementation which shells out to spark-submit
    */
  class DeploySubprocess(deployCommand: DeploySubprocess.DeployCommand) extends Deploy {

    private def logProcess(process: Process) = {
      ZIO(new BufferedReader(new InputStreamReader(process.getInputStream))).flatMap {
        stream => effectBlocking(stream.readLine()).tap {
          case null => ZIO.unit
          case line => Logging.remote(line)
        }.repeat(Schedule.doUntil(line => line == null)).unit
      }
    }

    override def deployKernel(
      transport: SocketTransport,
      serverAddress: InetSocketAddress
    ): RIO[BaseEnv with GlobalEnv with CurrentNotebook, DeployedProcess] = deployCommand(serverAddress).flatMap {
      command =>
        val displayCommand = command.map {
          str => if (str contains " ") s""""$str"""" else str
        }.mkString(" ")

        val processBuilder = new ProcessBuilder(command: _*).redirectErrorStream(true)
        for {
<<<<<<< HEAD
          _       <- Logging.info(s"Deploying with command:\n$displayCommand")
          process <- effectBlocking(processBuilder.start())
          _       <- logProcess(process).forkDaemon
=======
          _        <- Logging.info(s"Deploying with command:\n$displayCommand")
          config   <- Config.access
          nbConfig <- CurrentNotebook.config
          _        <- ZIO {
            val processEnv = processBuilder.environment()
            (config.env ++ nbConfig.env.getOrElse(Map.empty)).foreach {
              case (k,v) => processEnv.put(k, v)
            }
          }
          process  <- effectBlocking(processBuilder.start())
          _        <- logProcess(process).fork
>>>>>>> 6ead4f31
        } yield new DeploySubprocess.Subprocess(process)
    }
  }

  object DeploySubprocess {
    trait DeployCommand {
      def apply(serverAddress: InetSocketAddress): RIO[Config with CurrentNotebook, Seq[String]]
    }

    /**
      * Deploy by starting a Java process that inherits classpath and environment variables from this process
      */
    class DeployJava[KernelFactory <: Kernel.Factory.Service : ClassTag] extends DeployCommand {
      override def apply(serverAddress: InetSocketAddress): RIO[Config with CurrentNotebook, Seq[String]] = ZIO {
        val java = Paths.get(System.getProperty("java.home"), "bin", "java").toString
        val javaArgs = sys.process.javaVmArguments.filterNot(_ startsWith "-agentlib")
        val classPath = System.getProperty("java.class.path")
        java :: "-cp" :: classPath :: javaArgs :::
          classOf[RemoteKernelClient].getName ::
          "--address" :: serverAddress.getAddress.getHostAddress ::
          "--port" :: serverAddress.getPort.toString ::
          "--kernelFactory" :: classTag[KernelFactory].runtimeClass.getName ::
          Nil
      }
    }

    class Subprocess(process: Process) extends DeployedProcess {
      override def exitStatus: RIO[Blocking, Option[Int]] = for {
        alive <- effectBlocking(process.isAlive)
      } yield if (alive) None else Option(process.exitValue())

      override def kill(): RIO[Blocking, Unit] = effectBlocking {
        process.destroyForcibly()
      }

      override def awaitExit(timeout: Long, timeUnit: java.util.concurrent.TimeUnit): RIO[Blocking, Option[Int]] = effectBlocking {
        if (process.waitFor(timeout, timeUnit)) {
          Some(process.exitValue())
        } else {
          None
        }
      }
    }
  }

  /**
    * Produces a stream of [[BitVector]]s from a [[SocketChannel]]. We should be able to use [[scodec.stream.decode.StreamDecoder.decodeChannel]]
    * instead, but it doesn't seem to emit anything. So this auxiliary class is used instead.
    *
    * It reads a framed message into a single [[ByteBuffer]]. The message must be framed by preceeding it with a
    * signed 32-bit big-endian length, not including the 4 bytes of the length itself.
    *
    * It also includes a method to write such a framed message to the channel from a [[BitVector]].
    */
  // TODO: Maybe fs2.io.tcp.Socket methods could be made to work, just seems over-complicated for single-client server?
  // TODO: If this introduces allocation/GC latency, could try to use a shared, reused buffer
  class FramedSocket(socketChannel: SocketChannel, closed: Promise[Throwable, Unit]) {
    private val incomingLengthBuffer = ByteBuffer.allocate(4)
    private val outgoingLengthBuffer = ByteBuffer.allocate(4)

    // using primitive j.u.concurrent Semaphore here, because I need tryAcquire (zio Semaphore doesn't have it)
    // TODO: When zio Sempaphore has tryAcquire, use that instead
    private val writeLock = new Semaphore(1)

    private def readBuffer(): Option[Option[ByteBuffer]] = incomingLengthBuffer.synchronized {
      incomingLengthBuffer.rewind()
      while(incomingLengthBuffer.hasRemaining) {
        if(socketChannel.read(incomingLengthBuffer) == -1) {
          return None
        }
      }

      val len = incomingLengthBuffer.getInt(0)
      if (len < 0) {
        None
      } else if (len == 0) {
        Some(None)
      } else {
        val msgBuffer = ByteBuffer.allocate(len)
        while (msgBuffer.hasRemaining) {
          socketChannel.read(msgBuffer)
        }

        msgBuffer.rewind()
        Some(Some(msgBuffer))
      }
    }

    def read(): TaskB[Option[Option[ByteBuffer]]] = effectBlocking(readBuffer()).uninterruptible.catchSome {
      case err: ClosedChannelException => Logging.info("Remote peer closed connection") *> close() *> ZIO.succeed(None)
    }.tapError {
      err => closed.fail(err)
    }

    def write(msg: BitVector): TaskB[Unit] = ZIO.effectTotal(writeLock.acquire()).bracket(_ => ZIO.effectTotal(writeLock.release())) {
      _ => effectBlocking {
        val byteVector = msg.toByteVector
        val size = byteVector.size.toInt
        writeSize(size)
        val byteBuffer = byteVector.toByteBuffer
        while (byteBuffer.hasRemaining) {
          socketChannel.write(byteBuffer)
        }
      }.uninterruptible
    }.tapError {
      case err: ClosedChannelException => close()
      case err => closed.fail(err) *> close()
    }

    // MUST SYNCHRONIZE on writeLock to invoke this!
    private def writeSize(size: Int) = {
      outgoingLengthBuffer.rewind()
      outgoingLengthBuffer.putInt(0, size)
      socketChannel.write(outgoingLengthBuffer)
    }

    // send a keepalive, but if the channel is already being written, do nothing (don't queue a keepalive)
    def sendKeepalive(): TaskB[Unit] = ZIO.effectTotal(writeLock.tryAcquire(0, TimeUnit.SECONDS)).bracket(
      acquired => if (acquired) ZIO.effectTotal(writeLock.release()) else ZIO.unit).apply {
      acquired => if (acquired) effectBlocking(writeSize(0)) else ZIO.unit
    }

    def close(): TaskB[Unit] =  ZIO.effectTotal(writeLock.acquire()).bracket(_ => ZIO.effectTotal(writeLock.release())) {
      _ => effectBlocking(socketChannel.close()).uninterruptible <* closed.succeed(())
    }

    def isConnected: Boolean = socketChannel.isConnected

    def awaitClosed: Task[Unit] = closed.await

    val bitVectors: Stream[TaskB, BitVector] =
      Stream.repeatEval(read())
        .unNoneTerminate.unNone
        .map(BitVector.view)
  }

  object FramedSocket {
    def apply(socketChannel: SocketChannel, keepalive: Boolean = true): TaskB[FramedSocket] = {
      for {
        closed       <- Promise.make[Throwable, Unit]
        framedSocket  = new FramedSocket(socketChannel, closed)
        doKeepalive  <- if (keepalive) {
          // This sends a keepalive quite frequently, because it's the only way we can detect if the remote peer dies.
          // It only sends 16 bytes per second, though, and they only send if the channel isn't being written.
          framedSocket.sendKeepalive().tapError {
            err =>
              closed.fail(err) *> effectBlocking(socketChannel.close())
          }.repeat(Schedule.spaced(ZDuration(250, TimeUnit.MILLISECONDS))).forkDaemon
        } else ZIO.unit
      } yield framedSocket
    }
  }
}<|MERGE_RESOLUTION|>--- conflicted
+++ resolved
@@ -153,10 +153,7 @@
 class SocketTransportClient private (channels: SocketTransport.Channels, closed: Promise[Throwable, Unit]) extends TransportClient {
 
   def logError(fn: Cause[Throwable] => ZIO[Logging, Nothing, Unit]): TaskB ~> TaskB = new ~>[TaskB, TaskB] {
-    override def apply[A](fa: TaskB[A]): TaskB[A] = fa.onError {
-      case cause if cause.interruptedOnly => ZIO.unit
-      case cause => fn(cause)
-    }
+    override def apply[A](fa: TaskB[A]): TaskB[A] = fa.onError(fn)
   }
 
   private val requestStream = channels.mainChannel.bitVectors.interruptAndIgnoreWhen(closed)
@@ -305,11 +302,6 @@
 
         val processBuilder = new ProcessBuilder(command: _*).redirectErrorStream(true)
         for {
-<<<<<<< HEAD
-          _       <- Logging.info(s"Deploying with command:\n$displayCommand")
-          process <- effectBlocking(processBuilder.start())
-          _       <- logProcess(process).forkDaemon
-=======
           _        <- Logging.info(s"Deploying with command:\n$displayCommand")
           config   <- Config.access
           nbConfig <- CurrentNotebook.config
@@ -320,8 +312,7 @@
             }
           }
           process  <- effectBlocking(processBuilder.start())
-          _        <- logProcess(process).fork
->>>>>>> 6ead4f31
+          _        <- logProcess(process).forkDaemon
         } yield new DeploySubprocess.Subprocess(process)
     }
   }
