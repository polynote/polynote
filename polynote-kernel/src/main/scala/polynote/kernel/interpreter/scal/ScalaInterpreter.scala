--- conflicted
+++ resolved
@@ -31,17 +31,7 @@
     * only retry for certain compilation errors.
     */
   override def run(code: String, state: State): RIO[InterpreterEnv, State] = for {
-<<<<<<< HEAD
-    collectedState <- injectState(collectState(state))
-    valDefs         = collectedState.values.mapValues(_._1).values.toList
-    cellCode       <- scalaCompiler.cellCode(state.id.toString, code, collectedState.prevCells, valDefs, collectedState.imports)
-      .flatMap(_.transformStats(transformCode).pruneInputs())
-    inputNames      = cellCode.inputs.map(_.name.decodedName.toString)
-    inputs          = inputNames.map(collectedState.values).map(_._2)
-    cls            <- scalaCompiler.compileCell(cellCode)
-=======
     (cellCode, inputs, cls) <- compile(code, state)
->>>>>>> f27a7b1f
     resultInstance <- cls.map(cls => runClass(cls, cellCode, inputs, state).map(Some(_))).getOrElse(ZIO.succeed(None))
     resultValues   <- resultInstance.map(resultInstance => getResultValues(state.id, cellCode, resultInstance)).getOrElse(ZIO.succeed(Nil))
   } yield ScalaCellState(state.id, state.prev, resultValues, cellCode, resultInstance)
@@ -50,7 +40,7 @@
     for {
       collectedState <- injectState(collectState(state))
       valDefs = collectedState.values.mapValues(_._1).values.toList
-      cellCode <- scalaCompiler.cellCode(s"Cell${state.id.toString}", code, collectedState.prevCells, valDefs, collectedState.imports)
+      cellCode <- scalaCompiler.cellCode(state.id.toString, code, collectedState.prevCells, valDefs, collectedState.imports)
         .flatMap(_.transformStats(transformCode).pruneInputs())
       inputNames = cellCode.inputs.map(_.name.decodedName.toString)
       inputs = inputNames.map(collectedState.values).map(_._2)
